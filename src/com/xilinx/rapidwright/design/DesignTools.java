--- conflicted
+++ resolved
@@ -2139,11 +2139,7 @@
      * @param cell The cell with the pin of interest.
      * @param net The physical net to which this pin belongs
      * @param belPinName The physical pin name of the cell
-<<<<<<< HEAD
      * @return The name of the first site pin on the cell's site to which the pin is routed.
-=======
-     * @return The name of the first site pin name on the cell's site to which the pin is routed.
->>>>>>> 99e5faf3
      */
     public static String getRoutedSitePinFromPhysicalPin(Cell cell, Net net, String belPinName) {
         List<String> sitePins = getAllRoutedSitePinsFromPhysicalPin(cell, net, belPinName);
@@ -2198,12 +2194,7 @@
                 for (BELPin sink : curr.getSiteConns()) {
                     if (!siteWires.contains(sink.getSiteWireName())) continue;
                     if (sink.isSitePort()) {
-<<<<<<< HEAD
-                        // Check if there is a dual output scenario
-                        return sink.getName();
-=======
                         sitePins.add(sink.getName());
->>>>>>> 99e5faf3
                     } else if (sink.getBEL().getBELClass() == BELClass.RBEL) {
                         // Check if the SitePIP is being used
                         SitePIP sitePIP = inst.getUsedSitePIP(sink.getBELName());
@@ -2222,11 +2213,8 @@
                 }
             }
         }
-<<<<<<< HEAD
-        return null;
-=======
+
         return sitePins;
->>>>>>> 99e5faf3
     }
 
     /**
