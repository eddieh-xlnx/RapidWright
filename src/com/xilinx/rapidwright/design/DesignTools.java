--- conflicted
+++ resolved
@@ -936,14 +936,10 @@
 				if(alias != null) {
 					// Move this non-parent net physical information to the parent
 					for(SiteInst si : alias.getSiteInsts()) {
-<<<<<<< HEAD
 						if(si.getNetList().remove(alias)) {
 							si.getNetList().add(parentNet);
 						}
 						List<String> siteWires = si.getSiteWiresFromNet(alias);
-=======
-						Set<String> siteWires = si.getSiteWiresFromNet(alias);
->>>>>>> 768597f6
 						if(siteWires != null) {
 							for(String siteWire : new ArrayList<>(siteWires)) {
 								BELPin belPin = si.getSite().getBELPins(siteWire)[0];
