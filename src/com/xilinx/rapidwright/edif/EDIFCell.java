--- conflicted
+++ resolved
@@ -429,13 +429,12 @@
 		wr.write("     )\n"); // View end
 		wr.write("   )\n"); // Cell end
 	}
-<<<<<<< HEAD
 
     @Override
     public String getUniqueKey() {
         return getLibrary().getName() + "_" + getName();
-=======
-	
+    }
+        
 	/**
 	 * Recursively finds all leaf cell descendants of this cell
 	 * @return A list of all leaf cell descendants of this cell
@@ -471,7 +470,6 @@
 			}
 		}
 		return leafCells;
->>>>>>> c185c192
     }
 }
  