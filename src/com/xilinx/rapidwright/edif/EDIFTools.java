--- conflicted
+++ resolved
@@ -763,10 +763,6 @@
 	}
 
 	public static void ensureCorrectPartInEDIF(EDIFNetlist edif, String partName){
-<<<<<<< HEAD
-		Map<String, EDIFPropertyValue> propMap = edif.getDesign().getPropertiesMap();
-		if(propMap == null){
-=======
 		EDIFDesign design = edif.getDesign();
 		if(design == null) {
 		    design = new EDIFDesign(edif.getName());
@@ -774,7 +770,6 @@
 		}
 		Map<EDIFName, EDIFPropertyValue> propMap = design.getProperties();
 		if(propMap == null || propMap.size() == 0){
->>>>>>> f2f76faa
 			edif.getDesign().addProperty(EDIF_PART_PROP, partName);
 			return;
 		}
