--- conflicted
+++ resolved
@@ -45,218 +45,6 @@
  */
 public class EDIFHierNet {
 
-<<<<<<< HEAD
-	@NotNull
-	private final EDIFHierCellInst hierarchicalInst;
-	@NotNull
-	private final EDIFNet net;
-
-	/**
-	 * Constructor 
-	 * @param hierarchicalInst Parent instance cell that contains this net
-	 * @param net The actual net object
-	 */
-	public EDIFHierNet(@NotNull EDIFHierCellInst hierarchicalInst, @NotNull EDIFNet net) {
-		this.hierarchicalInst = Objects.requireNonNull(hierarchicalInst);
-		this.net = Objects.requireNonNull(net);
-	}
-
-	/**
-	 * @return the hierarchicalInstName
-	 */
-	public String getHierarchicalInstName() {
-		return hierarchicalInst.getFullHierarchicalInstName();
-	}
-
-	/**
-	 * @return the net
-	 */
-	public EDIFNet getNet() {
-		return net;
-	}
-	
-	/**
-	 * Given a port on the net, gives the full hierarchical name of the instance
-	 * attached to the port.
-	 * @param port The reference port of the instance.
-	 * @return Full hierarchical name of the instance attached to the port.
-	 */
-	public String getHierarchicalInstName(EDIFPortInst port){
-		StringBuilder sb = new StringBuilder();
-		if (hierarchicalInst.enterHierarchicalName(sb)) {
-			sb.append(EDIFTools.EDIF_HIER_SEP);
-		}
-		sb.append(port.getCellInst().getName());
-		return sb.toString();
-	}
-	
-	public String getHierarchicalNetName(){
-		StringBuilder sb = new StringBuilder();
-		if (hierarchicalInst.enterHierarchicalName(sb)) {
-			sb.append(EDIFTools.EDIF_HIER_SEP);
-		}
-		sb.append(net.getName());
-		return sb.toString();
-	}
-
-	/**
-	 * Gets the parent cell instance where this net is defined.
-	 * @return The parent cell instance of this net.
-	 */
-	public EDIFCellInst getParentInst() {
-	    return hierarchicalInst.getInst();
-	}
-	
-	/* (non-Javadoc)
-	 * @see java.lang.Object#hashCode()
-	 */
-	@Override
-	public int hashCode() {
-		final int prime = 31;
-		int result = 1;
-		//TODO does it make sense for hierarchicalInst or net to be null?
-		result = prime * result + ((hierarchicalInst == null) ? 0 : hierarchicalInst.hashCode());
-		result = prime * result + ((net == null) ? 0 : net.hashCode());
-		return result;
-	}
-
-	/* (non-Javadoc)
-	 * @see java.lang.Object#equals(java.lang.Object)
-	 */
-	@Override
-	public boolean equals(Object obj) {
-		if (this == obj)
-			return true;
-		if (obj == null)
-			return false;
-		if (getClass() != obj.getClass())
-			return false;
-		EDIFHierNet other = (EDIFHierNet) obj;
-		if (hierarchicalInst == null) {
-			if (other.hierarchicalInst != null)
-				return false;
-		} else if (!hierarchicalInst.equals(other.hierarchicalInst))
-			return false;
-		if (net == null) {
-			if (other.net != null)
-				return false;
-		} else if (!net.equals(other.net))
-			return false;
-		return true;
-	}
-
-	/* (non-Javadoc)
-	 * @see java.lang.Object#toString()
-	 */
-	@Override
-	public String toString() {
-		return getHierarchicalNetName();
-	}
-
-
-	public EDIFHierCellInst getHierarchicalInst() {
-		return hierarchicalInst;
-	}
-
-	public List<EDIFHierPortInst> getPortInsts() {
-		Collection<EDIFPortInst> portInsts = net.getPortInsts();
-		List<EDIFHierPortInst> hierPortInsts = new ArrayList<>(portInsts.size());
-		for (EDIFPortInst portInst : portInsts) {
-			hierPortInsts.add(new EDIFHierPortInst(hierarchicalInst, portInst));
-		}
-		return hierPortInsts;
-	}
-
-	public List<EDIFHierPortInst> getSourcePortInsts(boolean includeTopLevelPorts) {
-		List<EDIFPortInst> portInsts = net.getSourcePortInsts(includeTopLevelPorts);
-		List<EDIFHierPortInst> hierPortInsts = new ArrayList<>(portInsts.size());
-		for (EDIFPortInst portInst : portInsts) {
-			hierPortInsts.add(new EDIFHierPortInst(hierarchicalInst, portInst));
-		}
-		return hierPortInsts;
-	}
-
-	/**
-	 * Gets all connected leaf port instances on this hierarchical net and its aliases.  
-	 * @return The list of all leaf cell port instances connected to this hierarchical net and its 
-	 * aliases.
-	 */
-	public List<EDIFHierPortInst> getLeafHierPortInsts() {
-	    return getLeafHierPortInsts(true);
-	}
-
-	/**
-	 * Gets all connected leaf port instances on this hierarchical net and its aliases.
-	 * @param includeSourcePins A flag to include source pins in the result.  Setting this to false
-	 * only returns the sinks.
-	 * @return The list of all leaf cell port instances connected to this hierarchical net and its
-	 * aliases.
-	 */
-	public List<EDIFHierPortInst> getLeafHierPortInsts(boolean includeSourcePins) {
-		return getLeafHierPortInsts(includeSourcePins, new HashSet<>());
-	}
-	
-	/**
-	 * Gets all connected leaf port instances on this hierarchical net and its aliases.
-	 * @param includeSourcePins A flag to include source pins in the result.  Setting this to false
-	 * only returns the sinks.
-	 * @param visited An initial set of EDIFHierNet-s that have already been visited and will not
-	 * be visited again. Initializing this set can be useful for blocking traversal.
-	 * @return The list of all leaf cell port instances connected to this hierarchical net and its 
-     * aliases.
-	 */
-	public List<EDIFHierPortInst> getLeafHierPortInsts(boolean includeSourcePins, Set<EDIFHierNet> visited) {
-	    List<EDIFHierPortInst> leafCellPins = new ArrayList<>();
-	    Queue<EDIFHierNet> queue = new ArrayDeque<>();
-	    queue.add(this);
-
-	    EDIFHierNet parentNet = null;
-	    while (!queue.isEmpty()) {
-	        EDIFHierNet net = queue.poll();
-	        if (!visited.add(net)) {
-	            continue;
-	        }
-	        for(EDIFPortInst relP : net.getNet().getPortInsts()){
-	            EDIFHierPortInst p = new EDIFHierPortInst(net.getHierarchicalInst(), relP);
-
-	            boolean isCellPin = relP.getCellInst() != null && relP.getCellInst().getCellType().isLeafCellOrBlackBox();
-	            if(isCellPin) {
-	                if(p.isInput() || (includeSourcePins && p.isOutput())) {
-	                    leafCellPins.add(p);
-	                }
-	            }
-
-	            boolean isToplevelInput = p.getHierarchicalInst().isTopLevelInst() && relP.getCellInst() == null && p.isInput();
-	            if(isToplevelInput || (isCellPin && p.isOutput())){
-	                if (parentNet != null) {
-	                    throw new RuntimeException("Multiple sources!");
-	                }
-	                parentNet = net;
-	            }
-
-	            if(p.getPortInst().getCellInst() == null){
-	                // Moving up in hierarchy
-	                if (!p.getHierarchicalInst().isTopLevelInst()) {
-	                    final EDIFHierPortInst upPort = p.getPortInParent();
-	                    if (upPort != null) {
-	                        queue.add(upPort.getHierarchicalNet());
-	                    }
-	                }
-	            } else{
-	                // Moving down in hierarchy
-	                EDIFHierNet otherNet = p.getInternalNet();
-	                if(otherNet == null){
-	                    // Looks unconnected
-	                    continue;
-	                }
-	                queue.add(otherNet);
-	            }
-	        }
-	    }
-
-	    return leafCellPins;
-	}
-=======
     @NotNull
     private final EDIFHierCellInst hierarchicalInst;
     @NotNull
@@ -369,6 +157,24 @@
         return hierarchicalInst;
     }
 
+    public List<EDIFHierPortInst> getPortInsts() {
+        Collection<EDIFPortInst> portInsts = net.getPortInsts();
+        List<EDIFHierPortInst> hierPortInsts = new ArrayList<>(portInsts.size());
+        for (EDIFPortInst portInst : portInsts) {
+            hierPortInsts.add(new EDIFHierPortInst(hierarchicalInst, portInst));
+        }
+        return hierPortInsts;
+    }
+
+    public List<EDIFHierPortInst> getSourcePortInsts(boolean includeTopLevelPorts) {
+        List<EDIFPortInst> portInsts = net.getSourcePortInsts(includeTopLevelPorts);
+        List<EDIFHierPortInst> hierPortInsts = new ArrayList<>(portInsts.size());
+        for (EDIFPortInst portInst : portInsts) {
+            hierPortInsts.add(new EDIFHierPortInst(hierarchicalInst, portInst));
+        }
+        return hierPortInsts;
+    }
+
     /**
      * Gets all connected leaf port instances on this hierarchical net and its aliases.
      * @return The list of all leaf cell port instances connected to this hierarchical net and its
@@ -386,10 +192,22 @@
      * aliases.
      */
     public List<EDIFHierPortInst> getLeafHierPortInsts(boolean includeSourcePins) {
+        return getLeafHierPortInsts(includeSourcePins, new HashSet<>());
+    }
+
+    /**
+     * Gets all connected leaf port instances on this hierarchical net and its aliases.
+     * @param includeSourcePins A flag to include source pins in the result.  Setting this to false
+     * only returns the sinks.
+     * @param visited An initial set of EDIFHierNet-s that have already been visited and will not
+     * be visited again. Initializing this set can be useful for blocking traversal.
+     * @return The list of all leaf cell port instances connected to this hierarchical net and its
+     * aliases.
+     */
+    public List<EDIFHierPortInst> getLeafHierPortInsts(boolean includeSourcePins, Set<EDIFHierNet> visited) {
         List<EDIFHierPortInst> leafCellPins = new ArrayList<>();
         Queue<EDIFHierNet> queue = new ArrayDeque<>();
         queue.add(this);
-        HashSet<EDIFHierNet> visited = new HashSet<>();
 
         EDIFHierNet parentNet = null;
         while (!queue.isEmpty()) {
@@ -423,7 +241,7 @@
                             queue.add(upPort.getHierarchicalNet());
                         }
                     }
-                } else {
+                } else{
                     // Moving down in hierarchy
                     EDIFHierNet otherNet = p.getInternalNet();
                     if (otherNet == null) {
@@ -437,5 +255,4 @@
 
         return leafCellPins;
     }
->>>>>>> f5930b27
 }