/*
 *
 * Copyright (c) 2017-2022, Xilinx, Inc.
 * Copyright (c) 2022, Advanced Micro Devices, Inc.
 * All rights reserved.
 *
 * Author: Chris Lavin, Xilinx Research Labs.
 *
 * This file is part of RapidWright.
 *
 * Licensed under the Apache License, Version 2.0 (the "License");
 * you may not use this file except in compliance with the License.
 * You may obtain a copy of the License at
 *
 *     http://www.apache.org/licenses/LICENSE-2.0
 *
 * Unless required by applicable law or agreed to in writing, software
 * distributed under the License is distributed on an "AS IS" BASIS,
 * WITHOUT WARRANTIES OR CONDITIONS OF ANY KIND, either express or implied.
 * See the License for the specific language governing permissions and
 * limitations under the License.
 *
 */
/**
 *
 */
package com.xilinx.rapidwright.edif;

import java.util.ArrayList;
import java.util.Collection;
import java.util.ArrayDeque;
import java.util.HashSet;
import java.util.List;
import java.util.Objects;
import java.util.Queue;
import java.util.Set;

import org.jetbrains.annotations.NotNull;

/**
 * Combines an {@link EDIFNet} with a full hierarchical
 * instance name to uniquely identify a net in a netlist.
 *
 * Created on: Sep 13, 2017
 */
public class EDIFHierNet {

    @NotNull
    private final EDIFHierCellInst hierarchicalInst;
    @NotNull
    private final EDIFNet net;

    /**
     * Constructor
     * @param hierarchicalInst Parent instance cell that contains this net
     * @param net The actual net object
     */
    public EDIFHierNet(@NotNull EDIFHierCellInst hierarchicalInst, @NotNull EDIFNet net) {
        this.hierarchicalInst = Objects.requireNonNull(hierarchicalInst);
        this.net = Objects.requireNonNull(net);
    }

    /**
     * @return the hierarchicalInstName
     */
    public String getHierarchicalInstName() {
        return hierarchicalInst.getFullHierarchicalInstName();
    }

    /**
     * @return the net
     */
    public EDIFNet getNet() {
        return net;
    }

    /**
     * Given a port on the net, gives the full hierarchical name of the instance
     * attached to the port.
     * @param port The reference port of the instance.
     * @return Full hierarchical name of the instance attached to the port.
     */
    public String getHierarchicalInstName(EDIFPortInst port) {
        StringBuilder sb = new StringBuilder();
        if (hierarchicalInst.enterHierarchicalName(sb)) {
            sb.append(EDIFTools.EDIF_HIER_SEP);
        }
        sb.append(port.getCellInst().getName());
        return sb.toString();
    }

    public String getHierarchicalNetName() {
        StringBuilder sb = new StringBuilder();
        if (hierarchicalInst.enterHierarchicalName(sb)) {
            sb.append(EDIFTools.EDIF_HIER_SEP);
        }
        sb.append(net.getName());
        return sb.toString();
    }

    /**
     * Gets the parent cell instance where this net is defined.
     * @return The parent cell instance of this net.
     */
    public EDIFCellInst getParentInst() {
        return hierarchicalInst.getInst();
    }

    /* (non-Javadoc)
     * @see java.lang.Object#hashCode()
     */
    @Override
    public int hashCode() {
        final int prime = 31;
        int result = 1;
        //TODO does it make sense for hierarchicalInst or net to be null?
        result = prime * result + ((hierarchicalInst == null) ? 0 : hierarchicalInst.hashCode());
        result = prime * result + ((net == null) ? 0 : net.hashCode());
        return result;
    }

    /* (non-Javadoc)
     * @see java.lang.Object#equals(java.lang.Object)
     */
    @Override
    public boolean equals(Object obj) {
        if (this == obj)
            return true;
        if (obj == null)
            return false;
        if (getClass() != obj.getClass())
            return false;
        EDIFHierNet other = (EDIFHierNet) obj;
        if (hierarchicalInst == null) {
            if (other.hierarchicalInst != null)
                return false;
        } else if (!hierarchicalInst.equals(other.hierarchicalInst))
            return false;
        if (net == null) {
            if (other.net != null)
                return false;
        } else if (!net.equals(other.net))
            return false;
        return true;
    }

    /* (non-Javadoc)
     * @see java.lang.Object#toString()
     */
    @Override
    public String toString() {
        return getHierarchicalNetName();
    }


    public EDIFHierCellInst getHierarchicalInst() {
        return hierarchicalInst;
    }

    public List<EDIFHierPortInst> getPortInsts() {
        Collection<EDIFPortInst> portInsts = net.getPortInsts();
        List<EDIFHierPortInst> hierPortInsts = new ArrayList<>(portInsts.size());
        for (EDIFPortInst portInst : portInsts) {
            hierPortInsts.add(new EDIFHierPortInst(hierarchicalInst, portInst));
        }
        return hierPortInsts;
    }

    public List<EDIFHierPortInst> getSourcePortInsts(boolean includeTopLevelPorts) {
        List<EDIFPortInst> portInsts = net.getSourcePortInsts(includeTopLevelPorts);
        List<EDIFHierPortInst> hierPortInsts = new ArrayList<>(portInsts.size());
        for (EDIFPortInst portInst : portInsts) {
            hierPortInsts.add(new EDIFHierPortInst(hierarchicalInst, portInst));
        }
        return hierPortInsts;
    }

    /**
     * Gets the sorted ArrayList of EDIFHierPortInsts on this net as a collection.
     * @return The collection of EDIFPortInsts on this net.
     */
    public Collection<EDIFHierPortInst> getPortInsts() {
        Collection<EDIFPortInst> portInsts = net.getPortInsts();
        Collection<EDIFHierPortInst> hierPortInsts = new ArrayList<>(portInsts.size());
        for (EDIFPortInst portInst : portInsts) {
            hierPortInsts.add(new EDIFHierPortInst(hierarchicalInst, portInst));
        }
        return hierPortInsts;
    }

    /**
     * This returns all sources on the net, either output ports of the
     * cell instances in the cell or the top level input ports.
     * @return A list of EDIFHierPortInst sources.
     */
    public List<EDIFHierPortInst> getSourcePortInsts(boolean includeTopLevelPorts) {
        List<EDIFPortInst> portInsts = net.getSourcePortInsts(includeTopLevelPorts);
        List<EDIFHierPortInst> hierPortInsts = new ArrayList<>(portInsts.size());
        for (EDIFPortInst portInst : portInsts) {
            hierPortInsts.add(new EDIFHierPortInst(hierarchicalInst, portInst));
        }
        return hierPortInsts;
    }

    /**
     * Gets all connected leaf port instances on this hierarchical net and its aliases.
     * @return The list of all leaf cell port instances connected to this hierarchical net and its
     * aliases.
     */
    public List<EDIFHierPortInst> getLeafHierPortInsts() {
        return getLeafHierPortInsts(true);
    }

    /**
     * Gets all connected leaf port instances on this hierarchical net and its aliases.
     * @param includeSourcePins A flag to include source pins in the result.  Setting this to false
     * only returns the sinks.
     * @return The list of all leaf cell port instances connected to this hierarchical net and its
     * aliases.
     */
    public List<EDIFHierPortInst> getLeafHierPortInsts(boolean includeSourcePins) {
        return getLeafHierPortInsts(includeSourcePins, new HashSet<>());
    }

    /**
     * Gets all connected leaf port instances on this hierarchical net and its aliases.
     * @param includeSourcePins A flag to include source pins in the result.  Setting this to false
     * only returns the sinks.
     * @param visited An initial set of EDIFHierNet-s that have already been visited and will not
<<<<<<< HEAD
     * be visited again. Initializing this set can be useful for blocking traversal.
=======
     * be visited again. Pre-populating this set can be useful for blocking traversal.
>>>>>>> d2cc9b07
     * @return The list of all leaf cell port instances connected to this hierarchical net and its
     * aliases.
     */
    public List<EDIFHierPortInst> getLeafHierPortInsts(boolean includeSourcePins, Set<EDIFHierNet> visited) {
        List<EDIFHierPortInst> leafCellPins = new ArrayList<>();
        Queue<EDIFHierNet> queue = new ArrayDeque<>();
        queue.add(this);

        EDIFHierNet parentNet = null;
        while (!queue.isEmpty()) {
            EDIFHierNet net = queue.poll();
            if (!visited.add(net)) {
                continue;
            }
            for (EDIFPortInst relP : net.getNet().getPortInsts()) {
                EDIFHierPortInst p = new EDIFHierPortInst(net.getHierarchicalInst(), relP);

                boolean isCellPin = relP.getCellInst() != null && relP.getCellInst().getCellType().isLeafCellOrBlackBox();
                if (isCellPin) {
                    if (p.isInput() || (includeSourcePins && p.isOutput())) {
                        leafCellPins.add(p);
                    }
                }

                boolean isToplevelInput = p.getHierarchicalInst().isTopLevelInst() && relP.getCellInst() == null && p.isInput();
                if (isToplevelInput || (isCellPin && p.isOutput())) {
                    if (parentNet != null) {
                        throw new RuntimeException("Multiple sources!");
                    }
                    parentNet = net;
                }

                if (p.getPortInst().getCellInst() == null) {
                    // Moving up in hierarchy
                    if (!p.getHierarchicalInst().isTopLevelInst()) {
                        final EDIFHierPortInst upPort = p.getPortInParent();
                        if (upPort != null) {
                            queue.add(upPort.getHierarchicalNet());
                        }
                    }
                } else {
                    // Moving down in hierarchy
                    EDIFHierNet otherNet = p.getInternalNet();
                    if (otherNet == null) {
                        // Looks unconnected
                        continue;
                    }
                    queue.add(otherNet);
                }
            }
        }

        return leafCellPins;
    }
}<|MERGE_RESOLUTION|>--- conflicted
+++ resolved
@@ -157,15 +157,24 @@
         return hierarchicalInst;
     }
 
-    public List<EDIFHierPortInst> getPortInsts() {
+    /**
+     * Gets the sorted ArrayList of EDIFHierPortInsts on this net as a collection.
+     * @return The collection of EDIFPortInsts on this net.
+     */
+    public Collection<EDIFHierPortInst> getPortInsts() {
         Collection<EDIFPortInst> portInsts = net.getPortInsts();
-        List<EDIFHierPortInst> hierPortInsts = new ArrayList<>(portInsts.size());
+        Collection<EDIFHierPortInst> hierPortInsts = new ArrayList<>(portInsts.size());
         for (EDIFPortInst portInst : portInsts) {
             hierPortInsts.add(new EDIFHierPortInst(hierarchicalInst, portInst));
         }
         return hierPortInsts;
     }
 
+    /**
+     * This returns all sources on the net, either output ports of the
+     * cell instances in the cell or the top level input ports.
+     * @return A list of EDIFHierPortInst sources.
+     */
     public List<EDIFHierPortInst> getSourcePortInsts(boolean includeTopLevelPorts) {
         List<EDIFPortInst> portInsts = net.getSourcePortInsts(includeTopLevelPorts);
         List<EDIFHierPortInst> hierPortInsts = new ArrayList<>(portInsts.size());
@@ -176,33 +185,6 @@
     }
 
     /**
-     * Gets the sorted ArrayList of EDIFHierPortInsts on this net as a collection.
-     * @return The collection of EDIFPortInsts on this net.
-     */
-    public Collection<EDIFHierPortInst> getPortInsts() {
-        Collection<EDIFPortInst> portInsts = net.getPortInsts();
-        Collection<EDIFHierPortInst> hierPortInsts = new ArrayList<>(portInsts.size());
-        for (EDIFPortInst portInst : portInsts) {
-            hierPortInsts.add(new EDIFHierPortInst(hierarchicalInst, portInst));
-        }
-        return hierPortInsts;
-    }
-
-    /**
-     * This returns all sources on the net, either output ports of the
-     * cell instances in the cell or the top level input ports.
-     * @return A list of EDIFHierPortInst sources.
-     */
-    public List<EDIFHierPortInst> getSourcePortInsts(boolean includeTopLevelPorts) {
-        List<EDIFPortInst> portInsts = net.getSourcePortInsts(includeTopLevelPorts);
-        List<EDIFHierPortInst> hierPortInsts = new ArrayList<>(portInsts.size());
-        for (EDIFPortInst portInst : portInsts) {
-            hierPortInsts.add(new EDIFHierPortInst(hierarchicalInst, portInst));
-        }
-        return hierPortInsts;
-    }
-
-    /**
      * Gets all connected leaf port instances on this hierarchical net and its aliases.
      * @return The list of all leaf cell port instances connected to this hierarchical net and its
      * aliases.
@@ -227,11 +209,7 @@
      * @param includeSourcePins A flag to include source pins in the result.  Setting this to false
      * only returns the sinks.
      * @param visited An initial set of EDIFHierNet-s that have already been visited and will not
-<<<<<<< HEAD
-     * be visited again. Initializing this set can be useful for blocking traversal.
-=======
      * be visited again. Pre-populating this set can be useful for blocking traversal.
->>>>>>> d2cc9b07
      * @return The list of all leaf cell port instances connected to this hierarchical net and its
      * aliases.
      */
