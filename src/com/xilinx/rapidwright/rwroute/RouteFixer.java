/*
 *
 * Copyright (c) 2021 Ghent University.
 * Copyright (c) 2022, Advanced Micro Devices, Inc.
 * All rights reserved.
 *
 * Author: Yun Zhou, Ghent University.
 *
 * This file is part of RapidWright.
 *
 * Licensed under the Apache License, Version 2.0 (the "License");
 * you may not use this file except in compliance with the License.
 * You may obtain a copy of the License at
 *
 *     http://www.apache.org/licenses/LICENSE-2.0
 *
 * Unless required by applicable law or agreed to in writing, software
 * distributed under the License is distributed on an "AS IS" BASIS,
 * WITHOUT WARRANTIES OR CONDITIONS OF ANY KIND, either express or implied.
 * See the License for the specific language governing permissions and
 * limitations under the License.
 *
 */

package com.xilinx.rapidwright.rwroute;

import java.util.Comparator;
import java.util.HashMap;
import java.util.HashSet;
import java.util.List;
import java.util.Map;
import java.util.PriorityQueue;
import java.util.Set;

import com.xilinx.rapidwright.device.Node;
import com.xilinx.rapidwright.timing.delayestimator.DelayEstimatorBase;

/**
 * A graph-based tool based on Depth-first Search to fix illegal routes,
 * i.e. routed nets with path cycles or multi-driver nodes.
 */
public class RouteFixer{
<<<<<<< HEAD
	private NetWrapper netp;
	private Map<Node, NodeWithDelay> nodeMap;
	private Set<NodeWithDelay> sources;
	private int vertexId;
	
	public RouteFixer(NetWrapper netp, RouteNodeGraph routingGraph){
		this.netp = netp;
		nodeMap = new HashMap<>();
		sources = new HashSet<>();
		vertexId = 0;
		buildGraph(netp, routingGraph);
	}
	
	private void buildGraph(NetWrapper netWrapper, RouteNodeGraph routingGraph){
		for(Connection connection:netWrapper.getConnections()){
			List<Node> nodes = connection.getNodes();
			// nodes of connections are in the order from sink to source
			int vertexSize = nodes.size();
			for(int i = vertexSize - 1; i > 0; i--){
				Node cur = nodes.get(i);
				Node next = nodes.get(i - 1);
				
				RouteNode currRnode = routingGraph.getNode(cur);
				RouteNode nextRnode = routingGraph.getNode(next);
				float currDly = currRnode == null? 0f : currRnode.getDelay();
				float nextDly = nextRnode == null? 0f : nextRnode.getDelay();

				NodeWithDelay newCur = nodeMap.computeIfAbsent(cur, (k) -> new NodeWithDelay(vertexId++, cur, currDly));
				NodeWithDelay newNext = nodeMap.computeIfAbsent(next, (k) -> new NodeWithDelay(vertexId++, next, nextDly));
				if(i == 1) {
					newNext.setSink(true);
				}
				if(i == vertexSize - 1) {
					sources.add(newCur);
				}
				newCur.addChildren(newNext);
			}
		}
	}
	
	/**
	 * Finalizes the route of each connection based on the delay-aware path merging.
	 */
	public void finalizeRoutesOfConnections(){
		setShortestPathToEachVertex();
		
		for(Connection connection : netp.getConnections()) {
			List<Node> nodes = connection.getNodes();
			if (nodes.isEmpty()) {
				continue;
			}
			NodeWithDelay csink = nodeMap.get(nodes.get(0));
			nodes.clear();
			nodes.add(csink.getNode());
			NodeWithDelay prev = csink.getPrev();
			while(prev != null) {
				nodes.add(prev.getNode());
				prev = prev.getPrev();
			}
		}
	}
	
	private void setShortestPathToEachVertex() {
		PriorityQueue<NodeWithDelay> queue = new PriorityQueue<>(NodeWithDelayComparator);

		queue.clear();
		for (NodeWithDelay source : sources) {
			source.cost = source.delay;
			source.setPrev(null);
			queue.add(source);
		}
		
		while(!queue.isEmpty()) {
			NodeWithDelay cur = queue.poll();
			Set<NodeWithDelay> nexts = cur.children;
			if(nexts == null || nexts.isEmpty()) continue;
			for(NodeWithDelay next : nexts) {
				float newCost = cur.cost + next.getDelay()
						+ DelayEstimatorBase.getExtraDelay(next.getNode(), DelayEstimatorBase.isLong(cur.getNode()));
				if(!next.isVisited() || (next.isVisited() && newCost < next.cost)) {
					// The second condition is necessary, 
					// because a smaller path delay from the source to the current "next" could be achieved later.	
					next.cost = newCost;
					next.setPrev(cur);
					next.setVisited(true);
					queue.add(next);
				}
			}
		}
	}
	
	final private static Comparator<NodeWithDelay> NodeWithDelayComparator = (a, b) -> Float.compare(a.getDelay(), b.getDelay());
	
	static class NodeWithDelay{
		private int id;
		private Node node;
		private float delay;
		private boolean isSink;
		private NodeWithDelay prev;
		private float cost;
		private boolean visited;
		private Set<NodeWithDelay> children;
		 
		public NodeWithDelay(int id, Node node, float delay){
			this.id = id;
			this.node = node;
			this.delay = delay;
			isSink = false;
			prev = null;
			cost = Short.MAX_VALUE;
			visited = false;
			children = new HashSet<>();
		}
		
		public void addChildren(NodeWithDelay child) {
			children.add(child);
		}
		
		public boolean isVisited() {
			return visited;
		}

		public void setVisited(boolean visited) {
			this.visited = visited;
		}

		public NodeWithDelay getPrev() {
			return prev;
		}
		
		public void setPrev(NodeWithDelay driver) {
			if(prev == null) {
				prev = driver;
			}else if(driver.cost < prev.cost) {
				prev = driver;
			}
		}
		
		public boolean isSink() {
			return isSink;
		}

		public void setSink(boolean isSink) {
			this.isSink = isSink;
		}

		public float getDelay() {
			return delay;
		}
		
		public Node getNode(){
			return node;
		}
		
		public void setDelay(float f) {
			delay = f;
		}
		
		@Override
		public int hashCode(){
			return node.hashCode();
		}
		
		@Override
		public String toString(){
			return id + ", " + node.toString() + ", delay = " + delay + ", sink? " + isSink;
		}
	}
	
=======
    private NetWrapper netp;
    private Map<Node, NodeWithDelay> nodeMap;
    private NodeWithDelay source;
    private int vertexId;

    public RouteFixer(NetWrapper netp, Map<Node, Routable> rnodesCreated) {
        this.netp = netp;
        nodeMap = new HashMap<>();
        source = null;
        vertexId = 0;
        buildGraph(netp, rnodesCreated);
    }

    private void buildGraph(NetWrapper netWrapper, Map<Node, Routable> rnodesCreated) {
        for (Connection connection:netWrapper.getConnections()) {
            // nodes of connections are in the order from sink to source
            int vertexSize = connection.getNodes().size();
            for (int i = vertexSize - 1; i > 0; i--) {
                Node cur = connection.getNodes().get(i);
                Node next = connection.getNodes().get(i - 1);

                Routable currRnode = rnodesCreated.get(cur);
                Routable nextRnode = rnodesCreated.get(next);
                float currDly = currRnode == null? 0f : currRnode.getDelay();
                float nextDly = nextRnode == null? 0f : nextRnode.getDelay();

                NodeWithDelay newCur = nodeMap.containsKey(cur) ? nodeMap.get(cur) : new NodeWithDelay(vertexId++, cur, currDly);
                NodeWithDelay newNext = nodeMap.containsKey(next) ? nodeMap.get(next) : new NodeWithDelay(vertexId++, next, nextDly);
                nodeMap.put(cur, newCur);
                nodeMap.put(next, newNext);

                if (i == 1) {
                    newNext.setSink(true);
                }
                if (i == vertexSize - 1) source = newCur;
                newCur.addChildren(newNext);
            }
        }
    }

    /**
     * Finalizes the route of each connection based on the delay-aware path merging.
     */
    public void finalizeRoutesOfConnections() {
        setShortestPathToEachVertex();

        for (Connection connection : netp.getConnections()) {
            NodeWithDelay csink = nodeMap.get(connection.getNodes().get(0));
            connection.getNodes().clear();
            connection.getNodes().add(csink.getNode());
            NodeWithDelay prev = csink.getPrev();
            while (prev != null) {
                connection.getNodes().add(prev.getNode());
                prev = prev.getPrev();
            }
        }
    }

    private void setShortestPathToEachVertex() {
        PriorityQueue<NodeWithDelay> queue = new PriorityQueue<NodeWithDelay>(NodeWithDelayComparator);

        queue.clear();
        source.cost = source.delay;
        source.setPrev(null);
        queue.add(source);

        while (!queue.isEmpty()) {
            NodeWithDelay cur = queue.poll();
            Set<NodeWithDelay> nexts = cur.children;
            if (nexts == null || nexts.isEmpty()) continue;
            for (NodeWithDelay next : nexts) {
                float newCost = cur.cost + next.getDelay()
                        + DelayEstimatorBase.getExtraDelay(next.getNode(), DelayEstimatorBase.isLong(cur.getNode()));
                if (!next.isVisited() || (next.isVisited() && newCost < next.cost)) {
                    // The second condition is necessary,
                    // because a smaller path delay from the source to the current "next" could be achieved later.
                    next.cost = newCost;
                    next.setPrev(cur);
                    next.setVisited(true);
                    queue.add(next);
                }
            }
        }
    }

    private static Comparator<NodeWithDelay> NodeWithDelayComparator = new Comparator<NodeWithDelay>() {
        @Override
        public int compare(NodeWithDelay a, NodeWithDelay b) {
            if (a.getDelay() < b.getDelay()) {
                return -1;
            } else {
                return 1;
            }
        }
    };

    class NodeWithDelay{
        private int id;
        private Node node;
        private float delay;
        private boolean isSink;
        private NodeWithDelay prev;
        private float cost;
        private boolean visited;
        private Set<NodeWithDelay> children;

        public NodeWithDelay(int id, Node node, float delay) {
            this.id = id;
            this.node = node;
            this.delay = delay;
            isSink = false;
            prev = null;
            cost = Short.MAX_VALUE;
            visited = false;
            children = new HashSet<>();
        }

        public void addChildren(NodeWithDelay child) {
            children.add(child);
        }

        public boolean isVisited() {
            return visited;
        }

        public void setVisited(boolean visited) {
            this.visited = visited;
        }

        public NodeWithDelay getPrev() {
            return prev;
        }

        public void setPrev(NodeWithDelay driver) {
            if (prev == null) {
                prev = driver;
            } else if (driver.cost < prev.cost) {
                prev = driver;
            }
        }

        public boolean isSink() {
            return isSink;
        }

        public void setSink(boolean isSink) {
            this.isSink = isSink;
        }

        public float getDelay() {
            return delay;
        }

        public Node getNode() {
            return node;
        }

        public void setDelay(float f) {
            delay = f;
        }

        @Override
        public int hashCode() {
            return node.hashCode();
        }

        @Override
        public String toString() {
            return id + ", " + node.toString() + ", delay = " + delay + ", sink? " + isSink;
        }
    }

>>>>>>> f5930b27
}<|MERGE_RESOLUTION|>--- conflicted
+++ resolved
@@ -40,212 +40,41 @@
  * i.e. routed nets with path cycles or multi-driver nodes.
  */
 public class RouteFixer{
-<<<<<<< HEAD
-	private NetWrapper netp;
-	private Map<Node, NodeWithDelay> nodeMap;
-	private Set<NodeWithDelay> sources;
-	private int vertexId;
-	
-	public RouteFixer(NetWrapper netp, RouteNodeGraph routingGraph){
-		this.netp = netp;
-		nodeMap = new HashMap<>();
-		sources = new HashSet<>();
-		vertexId = 0;
-		buildGraph(netp, routingGraph);
-	}
-	
-	private void buildGraph(NetWrapper netWrapper, RouteNodeGraph routingGraph){
-		for(Connection connection:netWrapper.getConnections()){
-			List<Node> nodes = connection.getNodes();
-			// nodes of connections are in the order from sink to source
-			int vertexSize = nodes.size();
-			for(int i = vertexSize - 1; i > 0; i--){
-				Node cur = nodes.get(i);
-				Node next = nodes.get(i - 1);
-				
-				RouteNode currRnode = routingGraph.getNode(cur);
-				RouteNode nextRnode = routingGraph.getNode(next);
-				float currDly = currRnode == null? 0f : currRnode.getDelay();
-				float nextDly = nextRnode == null? 0f : nextRnode.getDelay();
-
-				NodeWithDelay newCur = nodeMap.computeIfAbsent(cur, (k) -> new NodeWithDelay(vertexId++, cur, currDly));
-				NodeWithDelay newNext = nodeMap.computeIfAbsent(next, (k) -> new NodeWithDelay(vertexId++, next, nextDly));
-				if(i == 1) {
-					newNext.setSink(true);
-				}
-				if(i == vertexSize - 1) {
-					sources.add(newCur);
-				}
-				newCur.addChildren(newNext);
-			}
-		}
-	}
-	
-	/**
-	 * Finalizes the route of each connection based on the delay-aware path merging.
-	 */
-	public void finalizeRoutesOfConnections(){
-		setShortestPathToEachVertex();
-		
-		for(Connection connection : netp.getConnections()) {
-			List<Node> nodes = connection.getNodes();
-			if (nodes.isEmpty()) {
-				continue;
-			}
-			NodeWithDelay csink = nodeMap.get(nodes.get(0));
-			nodes.clear();
-			nodes.add(csink.getNode());
-			NodeWithDelay prev = csink.getPrev();
-			while(prev != null) {
-				nodes.add(prev.getNode());
-				prev = prev.getPrev();
-			}
-		}
-	}
-	
-	private void setShortestPathToEachVertex() {
-		PriorityQueue<NodeWithDelay> queue = new PriorityQueue<>(NodeWithDelayComparator);
-
-		queue.clear();
-		for (NodeWithDelay source : sources) {
-			source.cost = source.delay;
-			source.setPrev(null);
-			queue.add(source);
-		}
-		
-		while(!queue.isEmpty()) {
-			NodeWithDelay cur = queue.poll();
-			Set<NodeWithDelay> nexts = cur.children;
-			if(nexts == null || nexts.isEmpty()) continue;
-			for(NodeWithDelay next : nexts) {
-				float newCost = cur.cost + next.getDelay()
-						+ DelayEstimatorBase.getExtraDelay(next.getNode(), DelayEstimatorBase.isLong(cur.getNode()));
-				if(!next.isVisited() || (next.isVisited() && newCost < next.cost)) {
-					// The second condition is necessary, 
-					// because a smaller path delay from the source to the current "next" could be achieved later.	
-					next.cost = newCost;
-					next.setPrev(cur);
-					next.setVisited(true);
-					queue.add(next);
-				}
-			}
-		}
-	}
-	
-	final private static Comparator<NodeWithDelay> NodeWithDelayComparator = (a, b) -> Float.compare(a.getDelay(), b.getDelay());
-	
-	static class NodeWithDelay{
-		private int id;
-		private Node node;
-		private float delay;
-		private boolean isSink;
-		private NodeWithDelay prev;
-		private float cost;
-		private boolean visited;
-		private Set<NodeWithDelay> children;
-		 
-		public NodeWithDelay(int id, Node node, float delay){
-			this.id = id;
-			this.node = node;
-			this.delay = delay;
-			isSink = false;
-			prev = null;
-			cost = Short.MAX_VALUE;
-			visited = false;
-			children = new HashSet<>();
-		}
-		
-		public void addChildren(NodeWithDelay child) {
-			children.add(child);
-		}
-		
-		public boolean isVisited() {
-			return visited;
-		}
-
-		public void setVisited(boolean visited) {
-			this.visited = visited;
-		}
-
-		public NodeWithDelay getPrev() {
-			return prev;
-		}
-		
-		public void setPrev(NodeWithDelay driver) {
-			if(prev == null) {
-				prev = driver;
-			}else if(driver.cost < prev.cost) {
-				prev = driver;
-			}
-		}
-		
-		public boolean isSink() {
-			return isSink;
-		}
-
-		public void setSink(boolean isSink) {
-			this.isSink = isSink;
-		}
-
-		public float getDelay() {
-			return delay;
-		}
-		
-		public Node getNode(){
-			return node;
-		}
-		
-		public void setDelay(float f) {
-			delay = f;
-		}
-		
-		@Override
-		public int hashCode(){
-			return node.hashCode();
-		}
-		
-		@Override
-		public String toString(){
-			return id + ", " + node.toString() + ", delay = " + delay + ", sink? " + isSink;
-		}
-	}
-	
-=======
     private NetWrapper netp;
     private Map<Node, NodeWithDelay> nodeMap;
-    private NodeWithDelay source;
+    private Set<NodeWithDelay> sources;
     private int vertexId;
 
-    public RouteFixer(NetWrapper netp, Map<Node, Routable> rnodesCreated) {
+    public RouteFixer(NetWrapper netp, RouteNodeGraph routingGraph) {
         this.netp = netp;
         nodeMap = new HashMap<>();
-        source = null;
+        sources = new HashSet<>();
         vertexId = 0;
-        buildGraph(netp, rnodesCreated);
-    }
-
-    private void buildGraph(NetWrapper netWrapper, Map<Node, Routable> rnodesCreated) {
+        buildGraph(netp, routingGraph);
+    }
+
+    private void buildGraph(NetWrapper netWrapper, RouteNodeGraph routingGraph) {
         for (Connection connection:netWrapper.getConnections()) {
+            List<Node> nodes = connection.getNodes();
             // nodes of connections are in the order from sink to source
-            int vertexSize = connection.getNodes().size();
+            int vertexSize = nodes.size();
             for (int i = vertexSize - 1; i > 0; i--) {
-                Node cur = connection.getNodes().get(i);
-                Node next = connection.getNodes().get(i - 1);
-
-                Routable currRnode = rnodesCreated.get(cur);
-                Routable nextRnode = rnodesCreated.get(next);
+                Node cur = nodes.get(i);
+                Node next = nodes.get(i - 1);
+
+                RouteNode currRnode = routingGraph.getNode(cur);
+                RouteNode nextRnode = routingGraph.getNode(next);
                 float currDly = currRnode == null? 0f : currRnode.getDelay();
                 float nextDly = nextRnode == null? 0f : nextRnode.getDelay();
 
-                NodeWithDelay newCur = nodeMap.containsKey(cur) ? nodeMap.get(cur) : new NodeWithDelay(vertexId++, cur, currDly);
-                NodeWithDelay newNext = nodeMap.containsKey(next) ? nodeMap.get(next) : new NodeWithDelay(vertexId++, next, nextDly);
-                nodeMap.put(cur, newCur);
-                nodeMap.put(next, newNext);
-
+                NodeWithDelay newCur = nodeMap.computeIfAbsent(cur, (k) -> new NodeWithDelay(vertexId++, cur, currDly));
+                NodeWithDelay newNext = nodeMap.computeIfAbsent(next, (k) -> new NodeWithDelay(vertexId++, next, nextDly));
                 if (i == 1) {
                     newNext.setSink(true);
                 }
-                if (i == vertexSize - 1) source = newCur;
+                if (i == vertexSize - 1) {
+                    sources.add(newCur);
+                }
                 newCur.addChildren(newNext);
             }
         }
@@ -258,24 +87,30 @@
         setShortestPathToEachVertex();
 
         for (Connection connection : netp.getConnections()) {
-            NodeWithDelay csink = nodeMap.get(connection.getNodes().get(0));
-            connection.getNodes().clear();
-            connection.getNodes().add(csink.getNode());
+            List<Node> nodes = connection.getNodes();
+            if (nodes.isEmpty()) {
+                continue;
+            }
+            NodeWithDelay csink = nodeMap.get(nodes.get(0));
+            nodes.clear();
+            nodes.add(csink.getNode());
             NodeWithDelay prev = csink.getPrev();
             while (prev != null) {
-                connection.getNodes().add(prev.getNode());
+                nodes.add(prev.getNode());
                 prev = prev.getPrev();
             }
         }
     }
 
     private void setShortestPathToEachVertex() {
-        PriorityQueue<NodeWithDelay> queue = new PriorityQueue<NodeWithDelay>(NodeWithDelayComparator);
+        PriorityQueue<NodeWithDelay> queue = new PriorityQueue<>(NodeWithDelayComparator);
 
         queue.clear();
-        source.cost = source.delay;
-        source.setPrev(null);
-        queue.add(source);
+        for (NodeWithDelay source : sources) {
+            source.cost = source.delay;
+            source.setPrev(null);
+            queue.add(source);
+        }
 
         while (!queue.isEmpty()) {
             NodeWithDelay cur = queue.poll();
@@ -296,18 +131,9 @@
         }
     }
 
-    private static Comparator<NodeWithDelay> NodeWithDelayComparator = new Comparator<NodeWithDelay>() {
-        @Override
-        public int compare(NodeWithDelay a, NodeWithDelay b) {
-            if (a.getDelay() < b.getDelay()) {
-                return -1;
-            } else {
-                return 1;
-            }
-        }
-    };
-
-    class NodeWithDelay{
+    final private static Comparator<NodeWithDelay> NodeWithDelayComparator = (a, b) -> Float.compare(a.getDelay(), b.getDelay());
+
+    static class NodeWithDelay{
         private int id;
         private Node node;
         private float delay;
@@ -347,7 +173,7 @@
         public void setPrev(NodeWithDelay driver) {
             if (prev == null) {
                 prev = driver;
-            } else if (driver.cost < prev.cost) {
+            }else if (driver.cost < prev.cost) {
                 prev = driver;
             }
         }
@@ -383,5 +209,4 @@
         }
     }
 
->>>>>>> f5930b27
 }