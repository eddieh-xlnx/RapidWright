/*
 * Copyright (c) 2019-2022, Xilinx, Inc.
 * Copyright (c) 2022, Advanced Micro Devices, Inc.
 * All rights reserved.
 *
 * This file is part of RapidWright.
 *
 * Licensed under the Apache License, Version 2.0 (the "License");
 * you may not use this file except in compliance with the License.
 * You may obtain a copy of the License at
 *
 *     http://www.apache.org/licenses/LICENSE-2.0
 *
 * Unless required by applicable law or agreed to in writing, software
 * distributed under the License is distributed on an "AS IS" BASIS,
 * WITHOUT WARRANTIES OR CONDITIONS OF ANY KIND, either express or implied.
 * See the License for the specific language governing permissions and
 * limitations under the License.
 *
 */

package com.xilinx.rapidwright.timing;

/**
 * A TimingVertex represents a node within the TimingGraph.  It encapsulates slack, arrival time,
 * required time, and whether it represents a pin on a flip flop.
 */
public class TimingVertex {

    private Float slack;
    private Float arrivalTime;
    private Float requiredTime;
    private String name;
    private String clockName;
    private boolean isFlopInput;
    private boolean isFlopOutput;
    private boolean printed;
    /** The parent TimingVertex that leads to the maximum arrival time of this one*/
    private TimingVertex prev;

    /**
     * Creates a vertex for insertion into the TimingGraph.
     * @param name Name is typically the hierarchical logical name of an input or output pin.  In
     * some cases this timing library is using the EDIFPortInst name for the name.  This is
     * noteworthy because the EDIFPortInst name may contain square brackets on pins that are indexed
     * slices of a bus (for example some pins on CARRY8 have indices).  The physical name for pins
     * do not contain square brackets.
     */
    public TimingVertex(String name) {
        this.name = name;
        isFlopInput = false;
        isFlopOutput = false;
        printed = false;
    }

    /**
     * Create a timing vertex for insertion into the timing graph
     * @param name - name is the cell name of an input or output pin
     * @param isFlopInput - to indicate if it is an input or output
     */
    public TimingVertex(String name, boolean isFlopInput) {
<<<<<<< HEAD
    	this.name = name;
    	this.isFlopInput = isFlopInput;
        isFlopOutput = !isFlopInput;
        printed = false;
=======
        this.name = name;
        this.isFlopInput = isFlopInput;
        this.isFlopOutput = !isFlopInput;
        this.printed = false;
>>>>>>> f5930b27
    }

    /**
     * Returns a String representation of this object.
     * @return String representation, which is the name.
     */
    public String toString() {
        return name;
    }

    /**
     * Implements the comparable object interface so that Vertices can be compared. This comparison
     * is based on the name.
     * @param o Object to be compared to.
     * @return Result of comparing the name if both objects are of TimingVertex type.
     */
    public int compareTo(Object o) {
        if (o instanceof TimingVertex)
            return name.compareTo(((TimingVertex)o).name);
        return -1;
    }

    /**
     * Implements the comparable object interface so that vertices can be compared.  This checks
     * whether the names of two objects are equal.
     * @param o Object to be compared to.
     * @return Result of comparing the name if both objects are of TimingVertex type for equality.
     */
    public boolean equals(Object o) {
        if (o instanceof TimingVertex)
            return ((TimingVertex)o).name.equals(name);
        return false;
    }

    /**
     * This method is used when storing TimingVertices in HashTables and HashMaps.  This method
     * returns a hashed representation based on the name.
     * @return Returns a hash code based on the name.
     */
    public int hashCode() {
        return name.hashCode();
    }

    /**
     * Sets the slack value stored at this vertex.
     * @param slack Slack in picoseconds.
     */
    public void setSlack(float slack) {
        this.slack = slack;
    }

    /**
     * Sets the required time stored at this vertex.
     * @param requiredTime Required time in picoseconds.
     */
    public void setRequiredTime(float requiredTime) {
        this.requiredTime = requiredTime;
        if (requiredTime == 0) {
            //System.err.println("Setting required time to zero for:"+this);
        } else {
            //System.out.println("Setting required time for "+this+" to:"+requiredTime);
        }
        slack = requiredTime - arrivalTime;
    }

    public void setMinRequiredTime(float requiredTime) {
        if (this.requiredTime == null) {
            this.requiredTime = requiredTime;
        } else {
            if (this.requiredTime > requiredTime) {
                this.requiredTime = requiredTime;
            }
        }

    }

    /**
     * Sets the arrival time stored at this vertex WHEN the new arrival time is larger than the current.
     * @param arrivalTime Arrival time in picoseconds.  This is the sum of delay edges leading to
     * this vertex
     */
    public void setMaxArrivalTime(float arrivalTime) {
        if (this.arrivalTime == null) {
            this.arrivalTime = arrivalTime;
        } else if (this.arrivalTime < arrivalTime) {
            this.arrivalTime = arrivalTime;
        }
    }
<<<<<<< HEAD
    
    public void setMaxArrivalTime(float arrivalTime, TimingVertex prev){
    	if(this.arrivalTime == null){
    		this.arrivalTime = arrivalTime;
    		setPrev(prev);
    	}else if(this.arrivalTime < arrivalTime){
    		this.arrivalTime = arrivalTime;
    		setPrev(prev);
    	}
=======

    public void setMaxArrivalTime(float arrivalTime, TimingVertex prev) {
        if (this.arrivalTime == null) {
            this.arrivalTime = arrivalTime;
            this.setPrev(prev);
        } else if (this.arrivalTime < arrivalTime) {
            this.arrivalTime = arrivalTime;
            this.setPrev(prev);
        }
>>>>>>> f5930b27
    }

    public void resetRequiredTime() {
        this.requiredTime = null;
    }


    public void resetArrivalTime() {
        this.arrivalTime = null;
    }

    /**
     * Sets the arrival time stored at this vertex.
     * @param arrivalTime Arrival time in picoseconds.  This is the sum of delay edges leading to
     * this vertex.
     */
    public void setArrivalTime(float arrivalTime) {
        this.arrivalTime = arrivalTime;
    }

    /**
     * Gets the slack stored at this vertex.
     * @return Slack value in picoseconds.
     */
    public Float getSlack() {
        if (requiredTime == null || arrivalTime == null) {
            return null;
        }
        slack = getRequiredTime() - getArrivalTime();
        return slack;
    }

    /**
     * Gets the arrival time stored at this vertex.
     * @return Arrival time in picoseconds.
     */
    public float getArrivalTime() {
        if (arrivalTime == null) {
            return 0f;
        } else {
            return arrivalTime;
        }
    }

    /**
     * Gets the required time stored at this vertex.
     * @return Required time in picoseconds.
     */
    public float getRequiredTime() {
        if (requiredTime == null) {
            return 0.f;
        } else {
            return requiredTime;
        }
    }

    /**
     * For debug, this is used within the timing library to confirm that this vertex has been printed when
     * writing the GraphViz dot file representation.  Sets whether the vertex has been printed.
     * @param b Boolean for marking whether this vertex has been printed.
     */
    protected void setPrinted(boolean b) {
        printed = b;
    }

    /**
     * For debug, this is used within the timing library to confirm that this vertex has been printed when
     * writing the GraphViz dot file representation.  Gets whether the vertex has been printed.
     * @return Boolean indication of whether it has already been printed.
     */
    protected boolean getPrinted() {
        return printed;
    }

    /**
     * Gets the name of the vertex.
     * @return Name of the vertex.
     */
    public String getName() {
        return name;
    }

    /**
     * This will be used in a future release to get the name of the clock associated with this vertex.
     * @return Clock name.
     */
    public String getClockName() { return clockName; }

    /**
     * This will be used in a future release to set the name of the clock associated with this vertex.
     * @param clockName  Clock name.
     */
    public void setClockName(String clockName) {
        if (clockName==null) {
            new Exception().printStackTrace();
        }
        this.clockName = clockName;
    }

    /**
     * This is used for checking if the vertex represents on input to a flip flop.
     * @return Boolean indication of whether this is an input to a flip flop.
     */
    public boolean getFlopInput() {
        return isFlopInput;
    }

    /**
     * This is used for checking if the vertex represents an output from a flip flop.
     * @return Boolean indication of whether this is an output from a flip flop.
     */
    public boolean getFlopOutput() {
        return isFlopOutput;
    }

    /**
     * This is used for setting that the vertex represents an input to a flip flop.
     */
    public void setFlopInput() {
        isFlopInput = true;
    }

    /**
     * This is used for setting that the vertex represents an output from a flip flop.
     */
    public void setFlopOutput() {
        isFlopOutput = true;
    }

    public TimingVertex getPrev() {
        return prev;
    }

    public void setPrev(TimingVertex prev) {
        this.prev = prev;
    }
}<|MERGE_RESOLUTION|>--- conflicted
+++ resolved
@@ -59,17 +59,10 @@
      * @param isFlopInput - to indicate if it is an input or output
      */
     public TimingVertex(String name, boolean isFlopInput) {
-<<<<<<< HEAD
-    	this.name = name;
-    	this.isFlopInput = isFlopInput;
+        this.name = name;
+        this.isFlopInput = isFlopInput;
         isFlopOutput = !isFlopInput;
         printed = false;
-=======
-        this.name = name;
-        this.isFlopInput = isFlopInput;
-        this.isFlopOutput = !isFlopInput;
-        this.printed = false;
->>>>>>> f5930b27
     }
 
     /**
@@ -158,27 +151,15 @@
             this.arrivalTime = arrivalTime;
         }
     }
-<<<<<<< HEAD
-    
-    public void setMaxArrivalTime(float arrivalTime, TimingVertex prev){
-    	if(this.arrivalTime == null){
-    		this.arrivalTime = arrivalTime;
-    		setPrev(prev);
-    	}else if(this.arrivalTime < arrivalTime){
-    		this.arrivalTime = arrivalTime;
-    		setPrev(prev);
-    	}
-=======
 
     public void setMaxArrivalTime(float arrivalTime, TimingVertex prev) {
         if (this.arrivalTime == null) {
             this.arrivalTime = arrivalTime;
-            this.setPrev(prev);
-        } else if (this.arrivalTime < arrivalTime) {
-            this.arrivalTime = arrivalTime;
-            this.setPrev(prev);
-        }
->>>>>>> f5930b27
+            setPrev(prev);
+        }else if (this.arrivalTime < arrivalTime) {
+            this.arrivalTime = arrivalTime;
+            setPrev(prev);
+        }
     }
 
     public void resetRequiredTime() {
