--- conflicted
+++ resolved
@@ -20,75 +20,52 @@
  * limitations under the License.
  *
  */
-<<<<<<< HEAD
- 
-package com.xilinx.rapidwright.interchange;
 
-import com.xilinx.rapidwright.device.Site;
-import com.xilinx.rapidwright.device.SitePIP;
-
-public class SiteSitePIP {
-    public Site site;
-    public SitePIP sitePIP;
-    public boolean isFixed;
-
-    public SiteSitePIP(Site site, SitePIP sitePIP, boolean isFixed) {
-        this.site = site;
-        this.sitePIP = sitePIP;
-        this.isFixed = isFixed;
-    }
-    
-    public String toString() {
-        return site.getName() + "/" + sitePIP.toString();
-    }
-
-    @Override
-    public int hashCode() {
-        final int prime = 31;
-        int result = 1;
-        result = prime * result
-                + ((site == null) ? 0 : site.hashCode());
-        result = prime * result
-                + ((sitePIP == null) ? 0 : sitePIP.hashCode());
-        result = prime * result + (isFixed ? 1 : 0);
-        return result;
-    }
-
-    @Override
-    public boolean equals(Object obj) {
-        if (this == obj)
-            return true;
-        if (obj == null)
-            return false;
-        if (getClass() != obj.getClass())
-            return false;
-        SiteSitePIP other = (SiteSitePIP) obj;
-        if (!site.equals(other.site))
-            return false;
-        if (!sitePIP.equals(other.sitePIP))
-            return false;
-        return true;
-    }
-=======
-
-package com.xilinx.rapidwright.interchange;
-
-import com.xilinx.rapidwright.device.Site;
-import com.xilinx.rapidwright.device.SitePIP;
-
-public class SiteSitePIP {
-    public Site site;
-    public SitePIP sitePIP;
-    public boolean isFixed;
-
-    public SiteSitePIP(Site site, SitePIP sitePIP, boolean isFixed) {
-        this.site = site;
-        this.sitePIP = sitePIP;
-        this.isFixed = isFixed;
-    }
-
-    public String toString() {
-        return site.getName() + "/" + sitePIP.toString();
-    }
->>>>>>> f5930b27
+package com.xilinx.rapidwright.interchange;
+
+import com.xilinx.rapidwright.device.Site;
+import com.xilinx.rapidwright.device.SitePIP;
+
+public class SiteSitePIP {
+    public Site site;
+    public SitePIP sitePIP;
+    public boolean isFixed;
+
+    public SiteSitePIP(Site site, SitePIP sitePIP, boolean isFixed) {
+        this.site = site;
+        this.sitePIP = sitePIP;
+        this.isFixed = isFixed;
+    }
+    
+    public String toString() {
+        return site.getName() + "/" + sitePIP.toString();
+    }
+
+    @Override
+    public int hashCode() {
+        final int prime = 31;
+        int result = 1;
+        result = prime * result
+                + ((site == null) ? 0 : site.hashCode());
+        result = prime * result
+                + ((sitePIP == null) ? 0 : sitePIP.hashCode());
+        result = prime * result + (isFixed ? 1 : 0);
+        return result;
+    }
+
+    @Override
+    public boolean equals(Object obj) {
+        if (this == obj)
+            return true;
+        if (obj == null)
+            return false;
+        if (getClass() != obj.getClass())
+            return false;
+        SiteSitePIP other = (SiteSitePIP) obj;
+        if (!site.equals(other.site))
+            return false;
+        if (!sitePIP.equals(other.sitePIP))
+            return false;
+        return true;
+    }
 }