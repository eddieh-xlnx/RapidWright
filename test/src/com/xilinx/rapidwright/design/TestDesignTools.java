/*
 * Copyright (c) 2021-2022, Xilinx, Inc.
 * Copyright (c) 2022, Advanced Micro Devices, Inc.
 * All rights reserved.
 *
 * Author: Chris Lavin, Xilinx Research Labs.
 *
 * This file is part of RapidWright.
 *
 * Licensed under the Apache License, Version 2.0 (the "License");
 * you may not use this file except in compliance with the License.
 * You may obtain a copy of the License at
 *
 *     http://www.apache.org/licenses/LICENSE-2.0
 *
 * Unless required by applicable law or agreed to in writing, software
 * distributed under the License is distributed on an "AS IS" BASIS,
 * WITHOUT WARRANTIES OR CONDITIONS OF ANY KIND, either express or implied.
 * See the License for the specific language governing permissions and
 * limitations under the License.
 *
 */

package com.xilinx.rapidwright.design;

import java.nio.file.Path;
import java.util.ArrayList;
import java.util.Arrays;
import java.util.Collection;
import java.util.Collections;
import java.util.HashMap;
import java.util.HashSet;
import java.util.List;
import java.util.Map;
import java.util.Map.Entry;
import java.util.Set;

import com.xilinx.rapidwright.device.BELPin;
import com.xilinx.rapidwright.device.Device;
import com.xilinx.rapidwright.device.PIP;
import com.xilinx.rapidwright.device.Site;
import com.xilinx.rapidwright.edif.EDIFHierCellInst;
import com.xilinx.rapidwright.edif.EDIFNetlist;
import com.xilinx.rapidwright.edif.EDIFTools;
import com.xilinx.rapidwright.support.RapidWrightDCP;
import com.xilinx.rapidwright.tests.CodePerfTracker;
import com.xilinx.rapidwright.util.Pair;
import org.junit.jupiter.api.Assertions;
import org.junit.jupiter.api.Test;
import org.junit.jupiter.params.ParameterizedTest;
import org.junit.jupiter.params.provider.CsvSource;
import org.junit.jupiter.params.provider.ValueSource;

public class TestDesignTools {

    private Pair<String,String> inputSiteWire1 = new Pair<>("SLICE_X16Y238","A2");

    private Pair<String,String> inputSiteWire2 = new Pair<>("SLICE_X13Y237","F5");

    private Map<Pair<String,String>,String> mimicInContextInputPortNetSiteRouting(Design design) {
        Map<Pair<String,String>,String> initialState = new HashMap<>();

        for (Pair<String,String> siteWire : Arrays.asList(inputSiteWire1, inputSiteWire2)) {
            SiteInst i = design.getSiteInstFromSiteName(siteWire.getFirst());
            Net net = i.getNetFromSiteWire(siteWire.getSecond());
            initialState.put(siteWire, net.getName());
            BELPin pin = i.getSiteWirePins(siteWire.getSecond())[0];
            i.unrouteIntraSiteNet(pin, pin);
            i.routeIntraSiteNet(design.getVccNet(), pin, pin);
        }

        return initialState;
    }

    @Test
    public void testResolveSiteRoutingFromInContextPorts() {
        String dcpPath = RapidWrightDCP.getString("picoblaze_ooc_X10Y235.dcp");
        Design design = Design.readCheckpoint(dcpPath, CodePerfTracker.SILENT);

        // Convert DCP to introduce test scenario
        Map<Pair<String,String>,String> initialSiteRoutes = mimicInContextInputPortNetSiteRouting(design);

        DesignTools.resolveSiteRoutingFromInContextPorts(design);

        for (Entry<Pair<String,String>,String> e : initialSiteRoutes.entrySet()) {
            SiteInst i = design.getSiteInstFromSiteName(e.getKey().getFirst());
            Net net = i.getNetFromSiteWire(e.getKey().getSecond());
            Assertions.assertEquals(net.getName(), e.getValue());
        }
    }

    @Test
    public void testCopyImplementationRouteThruVCCPinCheck() {
        String dcpPath = RapidWrightDCP.getString("bnn.dcp");
        Design srcDesign = Design.readCheckpoint(dcpPath);
        Design dstDesign = Design.readCheckpoint(dcpPath, true);
        DesignTools.copyImplementation(srcDesign, dstDesign, "bd_0_i/hls_inst/inst");

        SiteInst srcSiteInst = srcDesign.getSiteInstFromSiteName("SLICE_X73Y155");
        SiteInst dstSiteInst = dstDesign.getSiteInstFromSiteName(srcSiteInst.getSiteName());
        List<Pair<String,Boolean>> routeThrus = new ArrayList<>();
        routeThrus.add(new Pair<>("A6LUT", true)); // It has VCC pin
        routeThrus.add(new Pair<>("B6LUT", false)); // It does not have a VCC pin

        for (Pair<String, Boolean> routeThru : routeThrus) {
            Cell rtCell = dstSiteInst.getCell(routeThru.getFirst());
            Assertions.assertTrue(rtCell.isRoutethru());
            String siteWireName = rtCell.getBEL().getPin("A6").getSiteWireName();

            Assertions.assertEquals(srcSiteInst.getNetFromSiteWire(siteWireName).getName(),
                                    dstSiteInst.getNetFromSiteWire(siteWireName).getName());

            if (routeThru.getSecond()) {
                Assertions.assertEquals(dstSiteInst.getNetFromSiteWire(siteWireName),
                                        dstDesign.getVccNet());
            } else {
                Assertions.assertNotEquals(dstSiteInst.getNetFromSiteWire(siteWireName),
                                        dstDesign.getVccNet());
            }
        }
    }

    private void testCopyImplementationHelper(boolean keepStaticRouting, HashMap<String, Integer> numPIPs) {
        String dcpPath = RapidWrightDCP.getString("testCopyImplementation.dcp");
        String srcCellName = "clock_isolation";

        Design src = Design.readCheckpoint(dcpPath);

        List<EDIFHierCellInst> srcCell = src.getNetlist().findCellInsts("*"+ srcCellName);
        String cellName = srcCell.get(0).getFullHierarchicalInstName();
        EDIFNetlist srcCellNetlist = EDIFTools.createNewNetlist(src.getNetlist().getHierCellInstFromName(cellName).getInst());
        EDIFTools.ensureCorrectPartInEDIF(srcCellNetlist, src.getPartName());
        Design d2 = new Design(srcCellNetlist);
        d2.setAutoIOBuffers(false);
        d2.setDesignOutOfContext(true);

        Map<String, String> cellMap = Collections.singletonMap(cellName, "");
        DesignTools.copyImplementation(src, d2,  keepStaticRouting, true, true, true, cellMap);

        Net vccNet = d2.getVccNet();
        Assertions.assertEquals(numPIPs.get(vccNet.getName()), vccNet.getPIPs().size());
        Net gndNet = d2.getGndNet();
        Assertions.assertEquals(numPIPs.get(gndNet.getName()), gndNet.getPIPs().size());
    }

    @Test
    public void testCopyImplementationWithCopyStaticNets() {
        boolean keepStaticRouting = true;
        HashMap<String, Integer> numPIPs = new HashMap<String, Integer>()
        {{
            put(Net.GND_NET,  201);
            put(Net.VCC_NET,  601);
        }};

        testCopyImplementationHelper(keepStaticRouting, numPIPs);
    }

    @Test
    public void testCopyImplementation() {
        boolean keepStaticRouting = false;
        HashMap<String, Integer> numPIPs = new HashMap<String, Integer>()
        {{
            put(Net.GND_NET,  0);
            put(Net.VCC_NET,  0);
        }};

        testCopyImplementationHelper(keepStaticRouting, numPIPs);
    }

    @ParameterizedTest
    @ValueSource(strings = {"picoblaze_ooc_X10Y235.dcp",
                            "picoblaze_partial.dcp",        // contains a routed clock net, with (many) bidir PIPs
    })
    public void testBatchRemoveSitePins(String path) {
        Design design = RapidWrightDCP.loadDCP(path);

        SiteInst si = design.getSiteInstFromSiteName("SLICE_X14Y238");
        Assertions.assertNotNull(si);

        Map<Net, Set<SitePinInst>> deferredRemovals = new HashMap<>();
        for (SitePinInst spi : si.getSitePinInsts()) {
            Net net = spi.getNet();
            Assertions.assertNotNull(net);
            deferredRemovals.computeIfAbsent(net, ($) -> new HashSet<>()).add(spi);
        }

        DesignTools.batchRemoveSitePins(deferredRemovals, true);

        Assertions.assertTrue(si.getSitePinInstMap().isEmpty());

        Map<String,Net> netSiteWireMap = si.getNetSiteWireMap();
        for (Map.Entry<Net, Set<SitePinInst>> e : deferredRemovals.entrySet()) {
            for (SitePinInst spi : e.getValue()) {
                Assertions.assertFalse(netSiteWireMap.containsKey(spi.getSiteWireName()));
            }
        }
    }

    @Test
    public void testCreateMissingSitePinInstsInPins() {
        String dcpPath = RapidWrightDCP.getString("picoblaze_partial.dcp");
        Design design = Design.readCheckpoint(dcpPath);
        DesignTools.createMissingSitePinInsts(design);

        final Set<String> dualOutputNets = new HashSet<String>() {{
            add("picoblaze_2_25/processor/alu_result_0");
            add("picoblaze_2_25/processor/alu_result_1");
            add("picoblaze_2_25/processor/alu_result_2");
            add("picoblaze_8_43/processor/pc_move_is_valid");
            add("picoblaze_0_43/processor/E[0]");
        }};

        for (Net net : design.getNets()) {
            Collection<SitePinInst> pins = net.getPins();
            if (net.getSource() != null) {
                Assertions.assertTrue(pins.contains(net.getSource()));
            }
            if (net.getAlternateSource() != null) {
                Assertions.assertTrue(pins.contains(net.getAlternateSource()));
            }

            if (dualOutputNets.contains(net.getName())) {
                Assertions.assertTrue(net.getSource() != null && net.getAlternateSource() != null);
            }
        }
    }

    @Test
    public void testBlackBoxCreation() {
        Design design = RapidWrightDCP.loadDCP("bnn.dcp");
        String hierCellName = "bd_0_i/hls_inst/inst/dmem_V_U";
        List<EDIFHierCellInst> leafCells = design.getNetlist().getAllLeafDescendants(hierCellName);
        Set<String> placedCellsInBlackBox = new HashSet<>();
        for (EDIFHierCellInst inst : leafCells) {
            String name = inst.getFullHierarchicalInstName();
            Cell cell = design.getCell(name);
            if (cell != null && cell.isPlaced()) {
                placedCellsInBlackBox.add(name);
            }
        }
        Set<String> allOtherPlacedCells = new HashSet<>();
        for (Cell cell : design.getCells()) {
            if (placedCellsInBlackBox.contains(cell.getName())) continue;
            allOtherPlacedCells.add(cell.getName());
        }

        DesignTools.makeBlackBox(design, hierCellName);
        Assertions.assertTrue(design.getNetlist().getCellInstFromHierName(hierCellName).isBlackBox());
        for (String cellName : placedCellsInBlackBox) {
            Assertions.assertNull(design.getCell(cellName));
        }
        for (String cellName : allOtherPlacedCells) {
            Assertions.assertNotNull(design.getCell(cellName));
        }
    }

    @ParameterizedTest
    @ValueSource(strings = {"DX", "D_I"})
    public void testGetTrimmablePIPsFromPins(String pinName) {
        Design design = new Design("top", "xcau10p");
        Device device = design.getDevice();
        Net net = createTestNet(design, "net", new String[]{
                "INT_X24Y92/INT.LOGIC_OUTS_E27->INT_NODE_SDQ_41_INT_OUT1",            // Output pin
                "INT_X24Y92/INT.INT_NODE_SDQ_41_INT_OUT1->>SS1_E_BEG7",
                "INT_X24Y91/INT.SS1_E_END7->>INT_NODE_IMUX_25_INT_OUT1",
                "INT_X24Y91/INT.INT_NODE_IMUX_25_INT_OUT1->>BOUNCE_E_13_FT0",
                "INT_X24Y92/INT.BOUNCE_E_BLN_13_FT1->>INT_NODE_IMUX_30_INT_OUT0",
                "INT_X24Y92/INT.INT_NODE_IMUX_30_INT_OUT0->>BYPASS_E4",
                "INT_X24Y92/INT.BYPASS_E4->>INT_NODE_IMUX_0_INT_OUT0",
                "INT_X24Y92/INT.INT_NODE_IMUX_0_INT_OUT0->>BYPASS_E3",                // DX input pin
                "INT_X24Y92/INT.BYPASS_E3->>INT_NODE_IMUX_12_INT_OUT1",
                "INT_X24Y92/INT.INT_NODE_IMUX_12_INT_OUT1->>BYPASS_E7",               // D_I input pin
        });

        SiteInst si = design.createSiteInst("SLICE_X38Y92");
        net.createPin("DQ2", si);
        net.createPin("D_I", si);
        net.createPin("DX", si);
        SitePinInst pin = si.getSitePinInst(pinName);
        Assertions.assertNotNull(pin);

        Set<PIP> trimmable = DesignTools.getTrimmablePIPsFromPins(net, Arrays.asList(pin));
        if (pinName.equals("DX")) {
            Assertions.assertTrue(trimmable.isEmpty());
        } else if (pinName.equals("D_I")) {
            Assertions.assertEquals(2, trimmable.size());
            Assertions.assertTrue(trimmable.containsAll(Arrays.asList(
                    device.getPIP("INT_X24Y92/INT.BYPASS_E3->>INT_NODE_IMUX_12_INT_OUT1"),
                    device.getPIP("INT_X24Y92/INT.INT_NODE_IMUX_12_INT_OUT1->>BYPASS_E7")
            )));
        } else {
            Assertions.fail();
        }
    }

    @ParameterizedTest
    @ValueSource(booleans = {false, true})
    public void testGetTrimmablePIPsFromPinsBidir(boolean unrouteAll) {
        Design design = new Design("test", "xcvu19p-fsva3824-1-e");
        Device device = design.getDevice();

        Net net = createTestNet(design, "net", new String[]{
                "INT_X102Y428/INT.LOGIC_OUTS_W30->>INT_NODE_IMUX_60_INT_OUT1",  // EQ output
                "INT_X102Y428/INT.INT_NODE_IMUX_60_INT_OUT1->>BYPASS_W14",
                "INT_X102Y428/INT.INT_NODE_IMUX_50_INT_OUT0<<->>BYPASS_W14",    // (reversed PIP)
                "INT_X102Y428/INT.INT_NODE_IMUX_50_INT_OUT0->>BOUNCE_W_13_FT0",
                "INT_X102Y429/INT.BOUNCE_W_BLN_13_FT1->>INT_NODE_IMUX_62_INT_OUT0",
                "INT_X102Y429/INT.INT_NODE_IMUX_62_INT_OUT0->>BYPASS_W5",       // B_I input
                "INT_X102Y428/INT.BYPASS_W14->>INT_NODE_IMUX_49_INT_OUT1",
                "INT_X102Y428/INT.INT_NODE_IMUX_49_INT_OUT1->>BYPASS_W8",       // EX input
                "INT_X102Y428/INT.LOGIC_OUTS_W30->>INODE_W_60_FT0",
                "INT_X102Y429/INT.INODE_W_BLN_60_FT1->>IMUX_W2",                // E1 input
        });

        for (PIP pip : net.getPIPs()) {
            if (pip.toString().equals("INT_X102Y428/INT.INT_NODE_IMUX_50_INT_OUT0<<->>BYPASS_W14"))
                pip.setIsReversed(true);
        }

        SiteInst si = design.createSiteInst(design.getDevice().getSite("SLICE_X196Y428"));
        SitePinInst EQ = net.createPin("EQ", si);
        EQ.setRouted(true);
        SitePinInst EX = net.createPin("EX", si);
        EX.setRouted(true);

        si = design.createSiteInst(design.getDevice().getSite("SLICE_X196Y429"));
        SitePinInst B_I = net.createPin("B_I", si);
        B_I.setRouted(true);
        SitePinInst E1 = net.createPin("E1", si);
        E1.setRouted(true);

        List<SitePinInst> pinsToUnroute = new ArrayList<>(3);
        pinsToUnroute.add(B_I);
        pinsToUnroute.add(E1);
        if (unrouteAll)
            pinsToUnroute.add(EX);
        Set<PIP> trimmable = DesignTools.getTrimmablePIPsFromPins(net, pinsToUnroute);
        if (unrouteAll) {
            Assertions.assertEquals(net.getPIPs().size(), trimmable.size());
        } else {
            Assertions.assertEquals(6, trimmable.size());
            Assertions.assertTrue(trimmable.containsAll(Arrays.asList(
                    device.getPIP("INT_X102Y428/INT.LOGIC_OUTS_W30->>INODE_W_60_FT0"),
                    device.getPIP("INT_X102Y429/INT.INODE_W_BLN_60_FT1->>IMUX_W2"),
                    device.getPIP("INT_X102Y429/INT.INT_NODE_IMUX_62_INT_OUT0->>BYPASS_W5"),
                    device.getPIP("INT_X102Y428/INT.INT_NODE_IMUX_50_INT_OUT0<<->>BYPASS_W14"),
                    device.getPIP("INT_X102Y428/INT.INT_NODE_IMUX_50_INT_OUT0->>BOUNCE_W_13_FT0"),
                    device.getPIP("INT_X102Y429/INT.BOUNCE_W_BLN_13_FT1->>INT_NODE_IMUX_62_INT_OUT0")
            )));
        }
    }

    @Test
    public void testGetTrimmablePIPsFromPinsBidirEndNode() {
        Design design = new Design("test", "xcvu19p-fsva3824-1-e");
        Device device = design.getDevice();

        Net net = createTestNet(design, "net", new String[]{
                "INT_X126Y235/INT.LOGIC_OUTS_W27->INT_NODE_SDQ_87_INT_OUT0",    // DQ2 output
                "INT_X126Y235/INT.INT_NODE_SDQ_87_INT_OUT0->>EE4_W_BEG6",
                "INT_X128Y235/INT.EE4_W_END6->INT_NODE_SDQ_84_INT_OUT1",
                "INT_X128Y235/INT.INT_NODE_SDQ_84_INT_OUT1->>SS2_W_BEG6",
                "INT_X128Y233/INT.SS2_W_END6->INT_NODE_SDQ_85_INT_OUT0",
                "INT_X128Y233/INT.INT_NODE_SDQ_85_INT_OUT0->>WW2_W_BEG6",
                "INT_X127Y233/INT.WW2_W_END6->INT_NODE_SDQ_82_INT_OUT0",
                "INT_X127Y233/INT.INT_NODE_SDQ_82_INT_OUT0->>NN2_W_BEG5",
                "INT_X127Y235/INT.NN2_W_END5->INT_NODE_SDQ_78_INT_OUT0",
                "INT_X127Y235/INT.INT_NODE_SDQ_78_INT_OUT0->>WW2_W_BEG5",
                "INT_X126Y235/INT.WW2_W_END5->>INT_NODE_IMUX_49_INT_OUT1",
                "INT_X126Y235/INT.INT_NODE_IMUX_49_INT_OUT1->>BYPASS_W8",       // EX input
                "INT_X126Y235/INT.INT_NODE_IMUX_37_INT_OUT0<<->>BYPASS_W8",     // (reversed PIP)
                "INT_X126Y235/INT.INT_NODE_IMUX_37_INT_OUT0->>BYPASS_W7"        // D_I input
        });

        for (PIP pip : net.getPIPs()) {
            if (pip.toString().equals("INT_X126Y235/INT.INT_NODE_IMUX_37_INT_OUT0<<->>BYPASS_W8"))
                pip.setIsReversed(true);
        }

        SiteInst si = design.createSiteInst(design.getDevice().getSite("SLICE_X242Y235"));
        SitePinInst DQ2 = net.createPin("DQ2", si);
        DQ2.setRouted(true);
        SitePinInst EX = net.createPin("EX", si);
        EX.setRouted(true);
        SitePinInst D_I = net.createPin("D_I", si);
        D_I.setRouted(true);

        List<SitePinInst> pinsToUnroute = new ArrayList<>(3);
        pinsToUnroute.add(D_I);
        Set<PIP> trimmable = DesignTools.getTrimmablePIPsFromPins(net, pinsToUnroute);
        Assertions.assertEquals(2, trimmable.size());
        Assertions.assertTrue(trimmable.containsAll(Arrays.asList(
                device.getPIP("INT_X126Y235/INT.INT_NODE_IMUX_37_INT_OUT0<<->>BYPASS_W8"),
                device.getPIP("INT_X126Y235/INT.INT_NODE_IMUX_37_INT_OUT0->>BYPASS_W7")
        )));
    }

    @Test
    public void testGetTrimmablePIPsFromPinsBidirSinkNode() {
        Design design = new Design("test", "xcvu19p-fsva3824-1-e");
        Device device = design.getDevice();

        Net net = createTestNet(design, "net", new String[]{
                "INT_X115Y444/INT.LOGIC_OUTS_W30->INT_NODE_SDQ_91_INT_OUT1",                    // EQ
                "INT_X115Y444/INT.INT_NODE_SDQ_91_INT_OUT1->>INT_INT_SDQ_7_INT_OUT0",
                "INT_X115Y444/INT.INT_INT_SDQ_7_INT_OUT0->>INT_NODE_GLOBAL_10_INT_OUT0",
                "INT_X115Y444/INT.INT_NODE_GLOBAL_10_INT_OUT0->>INT_NODE_IMUX_59_INT_OUT1",
                "INT_X115Y444/INT.INT_NODE_IMUX_59_INT_OUT1->>BOUNCE_W_13_FT0",                 // F_I
                "INT_X115Y444/INT.LOGIC_OUTS_W30->INT_NODE_SDQ_91_INT_OUT0",
                "INT_X115Y444/INT.INT_NODE_SDQ_91_INT_OUT0->>EE2_W_BEG7",
                "INT_X116Y444/INT.EE2_W_END7->INT_NODE_SDQ_88_INT_OUT0",
                "INT_X116Y444/INT.INT_NODE_SDQ_88_INT_OUT0->>WW1_W_BEG6",
                "INT_X115Y444/INT.WW1_W_END6->INT_NODE_SDQ_38_INT_OUT1",
                "INT_X115Y444/INT.INT_NODE_SDQ_38_INT_OUT1->>INT_INT_SDQ_75_INT_OUT0",
                "INT_X115Y444/INT.INT_INT_SDQ_75_INT_OUT0->>INT_NODE_GLOBAL_9_INT_OUT0",
                "INT_X115Y444/INT.INT_NODE_GLOBAL_9_INT_OUT0->>INT_NODE_IMUX_37_INT_OUT0",
                "INT_X115Y444/INT.INT_NODE_IMUX_37_INT_OUT0<<->>BYPASS_W8"                      // EX
        });

        SiteInst si = design.createSiteInst(design.getDevice().getSite("SLICE_X220Y444"));
        SitePinInst DQ2 = net.createPin("EQ", si);
        DQ2.setRouted(true);
        SitePinInst F_I = net.createPin("F_I", si);
        F_I.setRouted(true);
        SitePinInst EX = net.createPin("EX", si);
        EX.setRouted(true);

        List<SitePinInst> pinsToUnroute = new ArrayList<>(3);
        pinsToUnroute.add(EX);
        Set<PIP> trimmable = DesignTools.getTrimmablePIPsFromPins(net, pinsToUnroute);
        Assertions.assertEquals(9, trimmable.size());
        Assertions.assertTrue(trimmable.containsAll(Arrays.asList(
                device.getPIP("INT_X115Y444/INT.LOGIC_OUTS_W30->INT_NODE_SDQ_91_INT_OUT0"),
                device.getPIP("INT_X115Y444/INT.INT_NODE_SDQ_91_INT_OUT0->>EE2_W_BEG7"),
                device.getPIP("INT_X116Y444/INT.EE2_W_END7->INT_NODE_SDQ_88_INT_OUT0"),
                device.getPIP("INT_X116Y444/INT.INT_NODE_SDQ_88_INT_OUT0->>WW1_W_BEG6"),
                device.getPIP("INT_X115Y444/INT.WW1_W_END6->INT_NODE_SDQ_38_INT_OUT1"),
                device.getPIP("INT_X115Y444/INT.INT_NODE_SDQ_38_INT_OUT1->>INT_INT_SDQ_75_INT_OUT0"),
                device.getPIP("INT_X115Y444/INT.INT_INT_SDQ_75_INT_OUT0->>INT_NODE_GLOBAL_9_INT_OUT0"),
                device.getPIP("INT_X115Y444/INT.INT_NODE_GLOBAL_9_INT_OUT0->>INT_NODE_IMUX_37_INT_OUT0"),
                device.getPIP("INT_X115Y444/INT.INT_NODE_IMUX_37_INT_OUT0<<->>BYPASS_W8")
        )));
    }

<<<<<<< HEAD
=======
    @ParameterizedTest
    @ValueSource(booleans = {true, false})
    public void testGetTrimmablePIPsFromPinsBidirBounceNode(boolean createBounceSink) {
        Design design = new Design("test", "xcvu19p-fsva3824-1-e");
        Device device = design.getDevice();

        Net net = createTestNet(design, "net", new String[]{
                "INT_X196Y535/INT.LOGIC_OUTS_E10->INT_NODE_SDQ_12_INT_OUT1",                    // DQ
                "INT_X196Y535/INT.INT_NODE_SDQ_12_INT_OUT1->>INT_INT_SDQ_73_INT_OUT0",
                "INT_X196Y535/INT.INT_INT_SDQ_73_INT_OUT0->>INT_NODE_GLOBAL_1_INT_OUT1",
                "INT_X196Y535/INT.INT_NODE_GLOBAL_1_INT_OUT1->>INT_NODE_IMUX_5_INT_OUT0",
                "INT_X196Y535/INT.INT_NODE_IMUX_5_INT_OUT0<<->>BYPASS_E8",                      // bounce (EX)
                "INT_X196Y535/INT.BYPASS_E8->>INT_NODE_IMUX_4_INT_OUT1",
                "INT_X196Y535/INT.INT_NODE_IMUX_4_INT_OUT1->>BYPASS_E3",                        // DX
                "INT_X196Y535/INT.INT_NODE_IMUX_5_INT_OUT0->>BYPASS_E7",                        // D_I
        });

        SiteInst si = design.createSiteInst(design.getDevice().getSite("SLICE_X376Y535"));
        SitePinInst DQ = net.createPin("DQ", si);
        DQ.setRouted(true);
        SitePinInst DX = net.createPin("DX", si);
        DX.setRouted(true);
        SitePinInst D_I = net.createPin("D_I", si);
        D_I.setRouted(true);
        if (createBounceSink) {
            SitePinInst EX = net.createPin("EX", si);
            EX.setRouted(true);
        }

        List<SitePinInst> pinsToUnroute = new ArrayList<>();
        pinsToUnroute.add(DX);
        Set<PIP> trimmable = DesignTools.getTrimmablePIPsFromPins(net, pinsToUnroute);
        if (createBounceSink) {
            Assertions.assertEquals(2, trimmable.size());
            Assertions.assertTrue(trimmable.containsAll(Arrays.asList(
                    device.getPIP("INT_X196Y535/INT.BYPASS_E8->>INT_NODE_IMUX_4_INT_OUT1"),
                    device.getPIP("INT_X196Y535/INT.INT_NODE_IMUX_4_INT_OUT1->>BYPASS_E3")
            )));
        } else {
            Assertions.assertEquals(3, trimmable.size());
            Assertions.assertTrue(trimmable.containsAll(Arrays.asList(
                    device.getPIP("INT_X196Y535/INT.INT_NODE_IMUX_5_INT_OUT0<<->>BYPASS_E8"),
                    device.getPIP("INT_X196Y535/INT.BYPASS_E8->>INT_NODE_IMUX_4_INT_OUT1"),
                    device.getPIP("INT_X196Y535/INT.INT_NODE_IMUX_4_INT_OUT1->>BYPASS_E3")
            )));
        }
    }

    @Test
    public void testUnrouteSourcePinBidir() {
        Design design = new Design("test", "xcvu19p-fsva3824-1-e");

        Net net = createTestNet(design, "net", new String[]{
                "INT_X193Y606/INT.LOGIC_OUTS_W27->INT_NODE_SDQ_87_INT_OUT0",
                "INT_X193Y606/INT.INT_NODE_SDQ_87_INT_OUT0->>NN1_W_BEG6",
                "INT_X193Y607/INT.NN1_W_END6->INT_NODE_SDQ_83_INT_OUT0",
                "INT_X193Y607/INT.INT_NODE_SDQ_83_INT_OUT0->>WW1_W_BEG5",
                "INT_X192Y607/INT.WW1_W_END5->INT_NODE_SDQ_34_INT_OUT0",
                "INT_X192Y607/INT.INT_NODE_SDQ_34_INT_OUT0->>EE1_E_BEG5",
                "INT_X193Y607/INT.EE1_E_END5->INT_NODE_SDQ_79_INT_OUT0",
                "INT_X193Y607/INT.INT_NODE_SDQ_79_INT_OUT0->>SS1_W_BEG5",
                "INT_X193Y606/INT.SS1_W_END5->>INT_NODE_IMUX_49_INT_OUT1",
                "INT_X193Y606/INT.INT_NODE_IMUX_49_INT_OUT1->>BYPASS_W8",
                "INT_X193Y606/INT.BYPASS_W8->>INT_NODE_IMUX_36_INT_OUT1",
                "INT_X193Y606/INT.INT_NODE_IMUX_36_INT_OUT1->>BYPASS_W3",       // DX
                "INT_X193Y606/INT.INT_NODE_IMUX_37_INT_OUT0<<->>BYPASS_W8",     // (reversed PIP)
                "INT_X193Y606/INT.INT_NODE_IMUX_37_INT_OUT0->>BYPASS_W7",       // D_I
        });

        for (PIP pip : net.getPIPs()) {
            if (pip.toString().equals("INT_X193Y606/INT.INT_NODE_IMUX_37_INT_OUT0<<->>BYPASS_W8"))
                pip.setIsReversed(true);
        }

        SiteInst si = design.createSiteInst(design.getDevice().getSite("SLICE_X369Y606"));
        SitePinInst DQ2 = net.createPin("DQ2", si);
        DQ2.setRouted(true);
        SitePinInst DX = net.createPin("DX", si);
        DX.setRouted(true);
        SitePinInst D_I = net.createPin("D_I", si);
        D_I.setRouted(true);

        DesignTools.unrouteSourcePin(DQ2);
        Assertions.assertTrue(net.getPIPs().isEmpty());
    }

>>>>>>> a408c32f
    public static void addPIPs(Net net, String[] pips) {
        Device device = net.getDesign().getDevice();
        for (String pip : pips) {
            net.addPIP(device.getPIP(pip));
        }
    }

    public static Net createTestNet(Design design, String netName, String[] pips) {
        Net net = design.createNet(netName);
        addPIPs(net, pips);
        return net;
    }

    private void removeSourcePinHelper(boolean useUnroutePins, SitePinInst spi, int expectedPIPs) {
        if (useUnroutePins) {
            DesignTools.unroutePins(spi.getNet(), Arrays.asList(spi));
        } else {
            Assertions.assertEquals(expectedPIPs, DesignTools.unrouteSourcePin(spi).size());
        }
    }

    @ParameterizedTest
    @ValueSource(booleans = {true, false})
    public void testRemoveSourcePin(boolean useUnroutePins) {
        Design design = new Design("test", Device.KCU105);

        // Net with one source (AQ2) and two sinks (A_I & FX) and a stub (INT_NODE_IMUX_71_INT_OUT)
        Net net1 = createTestNet(design, "net1", new String[]{
                // Translocated from example in
                // https://github.com/Xilinx/RapidWright/pull/475#issuecomment-1188337848
                "INT_X63Y21/INT.LOGIC_OUTS_E12->>INT_NODE_SINGLE_DOUBLE_76_INT_OUT",
                "INT_X63Y21/INT.INT_NODE_SINGLE_DOUBLE_76_INT_OUT->>SS2_E_BEG3",
                "INT_X63Y19/INT.SS2_E_END3->>INT_NODE_IMUX_71_INT_OUT",
                "INT_X63Y19/INT.SS2_E_END3->>INT_NODE_SINGLE_DOUBLE_109_INT_OUT",
                "INT_X63Y19/INT.INT_NODE_SINGLE_DOUBLE_109_INT_OUT->>WW2_E_BEG4",
                "INT_X62Y19/INT.WW2_E_END4->>INT_NODE_SINGLE_DOUBLE_47_INT_OUT",
                "INT_X62Y19/INT.INT_NODE_SINGLE_DOUBLE_47_INT_OUT->>NN2_E_BEG4",
                "INT_X62Y21/INT.NN2_E_END4->>INT_NODE_SINGLE_DOUBLE_1_INT_OUT",
                "INT_X62Y21/INT.INT_NODE_SINGLE_DOUBLE_1_INT_OUT->>EE2_E_BEG5",
                "INT_X63Y21/INT.EE2_E_END5->>INT_NODE_IMUX_16_INT_OUT",
                "INT_X63Y21/INT.INT_NODE_IMUX_16_INT_OUT->>BOUNCE_E_14_FTN",
                "INT_X63Y21/INT.INT_NODE_IMUX_16_INT_OUT->>BYPASS_E13"
        });

        SiteInst si = design.createSiteInst(design.getDevice().getSite("SLICE_X97Y21"));
        net1.createPin("AQ2", si).setRouted(true);
        net1.createPin("A_I", si).setRouted(true);
        net1.createPin("FX", si).setRouted(true);

        removeSourcePinHelper(useUnroutePins, net1.getSource(), 12);
        Assertions.assertEquals(0, net1.getPIPs().size());
        for (SitePinInst pin : net1.getPins()) {
            Assertions.assertFalse(pin.isRouted());
        }


        // Net with one output (HMUX) and one input (SRST_B2)
        Net net2 = createTestNet(design, "net2", new String[]{
            "INT_X42Y158/INT.LOGIC_OUTS_E16->>INT_NODE_SINGLE_DOUBLE_46_INT_OUT",
            "INT_X42Y158/INT.INT_NODE_SINGLE_DOUBLE_46_INT_OUT->>INT_INT_SINGLE_51_INT_OUT",
            "INT_X42Y158/INT.INT_INT_SINGLE_51_INT_OUT->>INT_NODE_GLOBAL_3_OUT1",
            "INT_X42Y158/INT.INT_NODE_GLOBAL_3_OUT1->>CTRL_W_B7"
        });

        si = design.createSiteInst(design.getDevice().getSite("SLICE_X65Y158"));
        net2.createPin("HMUX", si).setRouted(true);
        si = design.createSiteInst(design.getDevice().getSite("SLICE_X64Y158"));
        net2.createPin("SRST_B2", si).setRouted(true);

        removeSourcePinHelper(useUnroutePins, net2.getSource(), 4);
        Assertions.assertEquals(0, net2.getPIPs().size());
        for (SitePinInst pin : net2.getPins()) {
            Assertions.assertFalse(pin.isRouted());
        }

        net2.removePin(net2.getSource());
        net2.removePin(net2.getPins().get(0));
        design.removeSiteInst(design.getSiteInstFromSiteName("SLICE_X65Y158"));
        design.removeSiteInst(design.getSiteInstFromSiteName("SLICE_X64Y158"));


        // Net with two outputs (HMUX primary and H_O alternate) and two sinks (SRST_B2 & B2)
        Net net3 = createTestNet(design, "net3", new String[]{
            // SLICE_X65Y158/HMUX-> SLICE_X64Y158/SRST_B2
            "INT_X42Y158/INT.LOGIC_OUTS_E16->>INT_NODE_SINGLE_DOUBLE_46_INT_OUT",
            "INT_X42Y158/INT.INT_NODE_SINGLE_DOUBLE_46_INT_OUT->>INT_INT_SINGLE_51_INT_OUT",
            "INT_X42Y158/INT.INT_INT_SINGLE_51_INT_OUT->>INT_NODE_GLOBAL_3_OUT1",
            "INT_X42Y158/INT.INT_NODE_GLOBAL_3_OUT1->>CTRL_W_B7",
            // Adding dual output net
            // SLICE_X65Y158/H_O-> SLICE_X64Y158/B2
            "INT_X42Y158/INT.LOGIC_OUTS_E29->>INT_NODE_QUAD_LONG_5_INT_OUT",
            "INT_X42Y158/INT.INT_NODE_QUAD_LONG_5_INT_OUT->>NN16_BEG3",
            "INT_X42Y174/INT.NN16_END3->>INT_NODE_QUAD_LONG_53_INT_OUT",
            "INT_X42Y174/INT.INT_NODE_QUAD_LONG_53_INT_OUT->>WW4_BEG14",
            "INT_X40Y174/INT.WW4_END14->>INT_NODE_QUAD_LONG_117_INT_OUT",
            "INT_X40Y174/INT.INT_NODE_QUAD_LONG_117_INT_OUT->>SS16_BEG3",
            "INT_X40Y158/INT.SS16_END3->>INT_NODE_QUAD_LONG_84_INT_OUT",
            "INT_X40Y158/INT.INT_NODE_QUAD_LONG_84_INT_OUT->>EE4_BEG12",
            "INT_X42Y158/INT.EE4_END12->>INT_NODE_GLOBAL_8_OUT1",
            "INT_X42Y158/INT.INT_NODE_GLOBAL_8_OUT1->>INT_NODE_IMUX_61_INT_OUT",
            "INT_X42Y158/INT.INT_NODE_IMUX_61_INT_OUT->>IMUX_W0",
        });

        si = design.createSiteInst(design.getDevice().getSite("SLICE_X65Y158"));
        SitePinInst src = net3.createPin("HMUX", si);
        src.setRouted(true);
        SitePinInst altSrc = net3.createPin("H_O", si);
        altSrc.setRouted(true);
        Assertions.assertNotNull(net3.getAlternateSource());
        Assertions.assertEquals("H_O", net3.getAlternateSource().getName());
        si = design.createSiteInst(design.getDevice().getSite("SLICE_X64Y158"));
        SitePinInst snk = net3.createPin("SRST_B2", si);
        snk.setRouted(true);
        SitePinInst altSnk = net3.createPin("B2", si);
        altSnk.setRouted(true);

        // Unroute just the H_O alternate source
        removeSourcePinHelper(useUnroutePins, net3.getAlternateSource(), 11);
        Assertions.assertEquals(4, net3.getPIPs().size());
        Assertions.assertTrue(src.isRouted());
        Assertions.assertFalse(altSrc.isRouted());
        Assertions.assertTrue(snk.isRouted());
        Assertions.assertFalse(altSnk.isRouted());
    }

    @ParameterizedTest
    @CsvSource({
            "true,false",
            "false,true",
            "true,true",
    })
    void testCreateA1A6ToStaticNetsFracturedLUT(boolean createLUT6, boolean createLUT5) {
        Design design = new Design("test", Device.KCU105);

        if (createLUT6) {
            design.createAndPlaceCell("lut6", Unisim.LUT6, "SLICE_X0Y0/A6LUT");
        }
        if (createLUT5) {
            design.createAndPlaceCell("lut5", Unisim.LUT5, "SLICE_X0Y0/A5LUT");
        }

        DesignTools.createA1A6ToStaticNets(design);

        if (createLUT5) {
            Assertions.assertEquals("[IN SLICE_X0Y0.A6]", design.getVccNet().getPins().toString());
        } else {
            Assertions.assertTrue(design.getVccNet().getPins().isEmpty());
        }
    }

    @Test
    public void testResolveNetNameFromSiteWireWithoutNetlist() {
        Design design = new Design(); // This constructor does not create a netlist
        design.setPartName(Device.KCU105);

        Site site = design.getDevice().getSite("SLICE_X0Y0");
        SiteInst si = design.createSiteInst(site);
        Assertions.assertNull(DesignTools.resolveNetNameFromSiteWire(si, site.getSiteWireIndex("A1")));

        Net net = new Net("net");
        BELPin bp = si.getBELPin("A1", "A1");
        si.routeIntraSiteNet(net, bp, bp);
        Assertions.assertEquals("net", DesignTools.resolveNetNameFromSiteWire(si, site.getSiteWireIndex("A1")));
    }
}<|MERGE_RESOLUTION|>--- conflicted
+++ resolved
@@ -442,8 +442,6 @@
         )));
     }
 
-<<<<<<< HEAD
-=======
     @ParameterizedTest
     @ValueSource(booleans = {true, false})
     public void testGetTrimmablePIPsFromPinsBidirBounceNode(boolean createBounceSink) {
@@ -530,7 +528,6 @@
         Assertions.assertTrue(net.getPIPs().isEmpty());
     }
 
->>>>>>> a408c32f
     public static void addPIPs(Net net, String[] pips) {
         Device device = net.getDesign().getDevice();
         for (String pip : pips) {
